--- conflicted
+++ resolved
@@ -29,13 +29,10 @@
 pairing = { git = "https://github.com/matterinc/pairing" }
 ff = { version = "0.4", features = ["derive"] }
 zokrates_field = { version = "0.3.0", path = "../zokrates_field" }
-<<<<<<< HEAD
 rand = "0.4"
-=======
 wasmi = "0.4.2"
 parity-wasm = "0.35.3"
 rustc-hex = "1.0"
->>>>>>> 8478a47c
 
 [dev-dependencies]
 glob = "0.2.11"
