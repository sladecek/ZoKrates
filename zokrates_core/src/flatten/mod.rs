//! Module containing the `Flattener` to process a program that it is R1CS-able.
//!
//! @file flatten.rs
//! @author Dennis Kuhnert <dennis.kuhnert@campus.tu-berlin.de>
//! @author Jacob Eberhardt <jacob.eberhardt@tu-berlin.de>
//! @date 2017

use crate::flat_absy::*;
use crate::helpers::{DirectiveStatement, Helper, RustHelper};
use crate::typed_absy::types::{FunctionIdentifier, FunctionKey, MemberId, Signature, Type};
use crate::typed_absy::*;
use std::collections::HashMap;
use std::convert::TryFrom;
use zokrates_field::Field;

/// Flattener, computes flattened program.
#[derive(Debug)]
pub struct Flattener<'ast, T: Field> {
    /// Index of the next introduced variable while processing the program.
    next_var_idx: usize,
    /// `FlatVariable`s corresponding to each `Identifier`
    layout: HashMap<Identifier<'ast>, Vec<FlatVariable>>,
    /// Cached `FlatFunction`s to avoid re-flattening them
    flat_cache: HashMap<FunctionKey<'ast>, FlatFunction<T>>,
}

// We introduce a trait in order to make it possible to make flattening `e` generic over the type of `e`

trait Flatten<'ast, T: Field>:
    TryFrom<TypedExpression<'ast, T>, Error = ()> + IfElse<'ast, T> + Select<'ast, T> + Member<'ast, T>
{
    fn flatten(
        self,
        flattener: &mut Flattener<'ast, T>,
        symbols: &TypedFunctionSymbols<'ast, T>,
        statements_flattened: &mut Vec<FlatStatement<T>>,
    ) -> Vec<FlatExpression<T>>;
}

impl<'ast, T: Field> Flatten<'ast, T> for FieldElementExpression<'ast, T> {
    fn flatten(
        self,
        flattener: &mut Flattener<'ast, T>,
        symbols: &TypedFunctionSymbols<'ast, T>,
        statements_flattened: &mut Vec<FlatStatement<T>>,
    ) -> Vec<FlatExpression<T>> {
        vec![flattener.flatten_field_expression(symbols, statements_flattened, self)]
    }
}

impl<'ast, T: Field> Flatten<'ast, T> for BooleanExpression<'ast, T> {
    fn flatten(
        self,
        flattener: &mut Flattener<'ast, T>,
        symbols: &TypedFunctionSymbols<'ast, T>,
        statements_flattened: &mut Vec<FlatStatement<T>>,
    ) -> Vec<FlatExpression<T>> {
        vec![flattener.flatten_boolean_expression(symbols, statements_flattened, self)]
    }
}

impl<'ast, T: Field> Flatten<'ast, T> for StructExpression<'ast, T> {
    fn flatten(
        self,
        flattener: &mut Flattener<'ast, T>,
        symbols: &TypedFunctionSymbols<'ast, T>,
        statements_flattened: &mut Vec<FlatStatement<T>>,
    ) -> Vec<FlatExpression<T>> {
        flattener.flatten_struct_expression(symbols, statements_flattened, self)
    }
}

impl<'ast, T: Field> Flatten<'ast, T> for ArrayExpression<'ast, T> {
    fn flatten(
        self,
        flattener: &mut Flattener<'ast, T>,
        symbols: &TypedFunctionSymbols<'ast, T>,
        statements_flattened: &mut Vec<FlatStatement<T>>,
    ) -> Vec<FlatExpression<T>> {
        match self.inner_type() {
            Type::FieldElement => flattener
                .flatten_array_expression::<FieldElementExpression<'ast, T>>(
                    symbols,
                    statements_flattened,
                    self,
                ),
            Type::Boolean => flattener.flatten_array_expression::<BooleanExpression<'ast, T>>(
                symbols,
                statements_flattened,
                self,
            ),
            Type::Array(..) => flattener.flatten_array_expression::<ArrayExpression<'ast, T>>(
                symbols,
                statements_flattened,
                self,
            ),
            Type::Struct(..) => flattener.flatten_array_expression::<StructExpression<'ast, T>>(
                symbols,
                statements_flattened,
                self,
            ),
        }
    }
}

impl<'ast, T: Field> Flattener<'ast, T> {
    pub fn flatten(p: TypedProgram<'ast, T>) -> FlatProg<T> {
        Flattener::new().flatten_program(p)
    }

    /// Returns a `Flattener` with fresh `layout`.

    fn new() -> Flattener<'ast, T> {
        Flattener {
            next_var_idx: 0,
            layout: HashMap::new(),
            flat_cache: HashMap::new(),
        }
    }

    /// Flatten an if/else expression
    ///
    /// # Arguments
    ///
    /// * `symbols` - Available functions in in this context
    /// * `statements_flattened` - Vector where new flattened statements can be added.
    /// * `condition` - the condition as a `BooleanExpression`.
    /// * `consequence` - the consequence of type U.
    /// * `alternative` - the alternative of type U.
    /// # Remarks
    /// * U is the type of the expression
    fn flatten_if_else_expression<U: Flatten<'ast, T>>(
        &mut self,
        symbols: &TypedFunctionSymbols<'ast, T>,
        statements_flattened: &mut Vec<FlatStatement<T>>,
        condition: BooleanExpression<'ast, T>,
        consequence: U,
        alternative: U,
    ) -> Vec<FlatExpression<T>> {
        let condition = self.flatten_boolean_expression(symbols, statements_flattened, condition);

        let consequence = consequence.flatten(self, symbols, statements_flattened);

        let alternative = alternative.flatten(self, symbols, statements_flattened);

        let size = consequence.len();

        let condition_id = self.use_sym();
        statements_flattened.push(FlatStatement::Definition(condition_id, condition));

        let consequence_ids: Vec<_> = (0..size).map(|_| self.use_sym()).collect();
        statements_flattened.extend(
            consequence
                .into_iter()
                .zip(consequence_ids.iter())
                .map(|(c, c_id)| FlatStatement::Definition(*c_id, c)),
        );

        let alternative_ids: Vec<_> = (0..size).map(|_| self.use_sym()).collect();
        statements_flattened.extend(
            alternative
                .into_iter()
                .zip(alternative_ids.iter())
                .map(|(a, a_id)| FlatStatement::Definition(*a_id, a)),
        );

        let term0_ids: Vec<_> = (0..size).map(|_| self.use_sym()).collect();
        statements_flattened.extend(consequence_ids.iter().zip(term0_ids.iter()).map(
            |(c_id, t0_id)| {
                FlatStatement::Definition(
                    *t0_id,
                    FlatExpression::Mult(
                        box condition_id.clone().into(),
                        box FlatExpression::from(*c_id),
                    ),
                )
            },
        ));

        let term1_ids: Vec<_> = (0..size).map(|_| self.use_sym()).collect();
        statements_flattened.extend(alternative_ids.iter().zip(term1_ids.iter()).map(
            |(a_id, t1_id)| {
                FlatStatement::Definition(
                    *t1_id,
                    FlatExpression::Mult(
                        box FlatExpression::Sub(
                            box FlatExpression::Number(T::one()),
                            box condition_id.into(),
                        ),
                        box FlatExpression::from(*a_id),
                    ),
                )
            },
        ));

        let res: Vec<_> = (0..size).map(|_| self.use_sym()).collect();
        statements_flattened.extend(term0_ids.iter().zip(term1_ids).zip(res.iter()).map(
            |((t0_id, t1_id), r_id)| {
                FlatStatement::Definition(
                    *r_id,
                    FlatExpression::Add(
                        box FlatExpression::from(*t0_id),
                        box FlatExpression::from(t1_id),
                    ),
                )
            },
        ));
        res.into_iter().map(|r| r.into()).collect()
    }

    fn flatten_member_expression(
        &mut self,
        symbols: &TypedFunctionSymbols<'ast, T>,
        statements_flattened: &mut Vec<FlatStatement<T>>,
        s: StructExpression<'ast, T>,
        member_id: MemberId,
    ) -> Vec<FlatExpression<T>> {
        let members = s.ty().clone();
        let expected_output_size = members
            .iter()
            .find(|(id, _)| *id == member_id)
            .unwrap()
            .1
            .get_primitive_count();

        let res =
            match s.into_inner() {
                StructExpressionInner::Value(values) => {
                    // If the struct has an explicit value, we get the value at the given member
                    assert_eq!(values.len(), members.len());
                    values
                        .into_iter()
                        .zip(members.into_iter())
                        .filter(|(_, (id, _))| *id == member_id)
                        .flat_map(|(v, (_, t))| match t {
                            Type::FieldElement => FieldElementExpression::try_from(v)
                                .unwrap()
                                .flatten(self, symbols, statements_flattened),
                            Type::Boolean => BooleanExpression::try_from(v).unwrap().flatten(
                                self,
                                symbols,
                                statements_flattened,
                            ),
                            Type::Array(..) => ArrayExpression::try_from(v).unwrap().flatten(
                                self,
                                symbols,
                                statements_flattened,
                            ),
                            Type::Struct(..) => StructExpression::try_from(v).unwrap().flatten(
                                self,
                                symbols,
                                statements_flattened,
                            ),
                        })
                        .collect()
                }
                StructExpressionInner::Identifier(id) => {
                    // If the struct is an identifier, we allocated variables in the layout for that identifier. We need to access a subset of these values.
                    // the struct is encoded as a sequence, so we need to identify the offset at which this member starts
                    let offset = members
                        .iter()
                        .take_while(|(id, _)| *id != member_id)
                        .map(|(_, ty)| ty.get_primitive_count())
                        .sum();

                    // we also need the size of this member
                    let size = members
                        .iter()
                        .find(|(id, _)| *id == member_id)
                        .unwrap()
                        .1
                        .get_primitive_count();
                    self.layout.get(&id).unwrap()[offset..(offset + size)]
                        .into_iter()
                        .map(|i| i.clone().into())
                        .collect()
                }
                StructExpressionInner::Select(box array, box index) => {
                    let offset = members
                        .iter()
                        .take_while(|(id, _)| *id != member_id)
                        .map(|(_, ty)| ty.get_primitive_count())
                        .sum();

                    // we also need the size of this member
                    let size = members
                        .iter()
                        .find(|(id, _)| *id == member_id)
                        .unwrap()
                        .1
                        .get_primitive_count();

                    self.flatten_select_expression::<StructExpression<'ast, T>>(
                        symbols,
                        statements_flattened,
                        array,
                        index,
                    )[offset..offset + size]
                        .to_vec()
                }
                StructExpressionInner::FunctionCall(..) => unreachable!(),
                StructExpressionInner::IfElse(box condition, box consequence, box alternative) => {
                    // if the struct is `(if c then a else b)`, we want to access `(if c then a else b).member`
                    // we reduce to `if c then a.member else b.member`
                    let ty = members
                        .clone()
                        .into_iter()
                        .find(|(id, _)| *id == member_id)
                        .unwrap()
                        .1;

                    match ty {
                        Type::FieldElement => self.flatten_if_else_expression(
                            symbols,
                            statements_flattened,
                            condition.clone(),
                            FieldElementExpression::member(consequence.clone(), member_id.clone()),
                            FieldElementExpression::member(alternative.clone(), member_id),
                        ),
                        Type::Boolean => self.flatten_if_else_expression(
                            symbols,
                            statements_flattened,
                            condition.clone(),
                            BooleanExpression::member(consequence.clone(), member_id.clone()),
                            BooleanExpression::member(alternative.clone(), member_id),
                        ),
                        Type::Struct(..) => self.flatten_if_else_expression(
                            symbols,
                            statements_flattened,
                            condition.clone(),
                            StructExpression::member(consequence.clone(), member_id.clone()),
                            StructExpression::member(alternative.clone(), member_id),
                        ),
                        Type::Array(..) => self.flatten_if_else_expression(
                            symbols,
                            statements_flattened,
                            condition.clone(),
                            ArrayExpression::member(consequence.clone(), member_id.clone()),
                            ArrayExpression::member(alternative.clone(), member_id),
                        ),
                    }
                }
                StructExpressionInner::Member(box s0, m_id) => {
                    let e = self.flatten_member_expression(symbols, statements_flattened, s0, m_id);

                    let offset = members
                        .iter()
                        .take_while(|(id, _)| *id != member_id)
                        .map(|(_, ty)| ty.get_primitive_count())
                        .sum();

                    // we also need the size of this member
                    let size = members
                        .iter()
                        .find(|(id, _)| *id == member_id)
                        .unwrap()
                        .1
                        .get_primitive_count();

                    e[offset..(offset + size)].into()
                }
            };

        assert_eq!(res.len(), expected_output_size);
        res
    }

    /// Flatten an array selection expression
    ///
    /// # Arguments
    ///
    /// * `symbols` - Available functions in this context
    /// * `statements_flattened` - Vector where new flattened statements can be added.
    /// * `expression` - `TypedExpression` that will be flattened.
    /// # Remarks
    /// * U is the type of the expression
    fn flatten_select_expression<U: Flatten<'ast, T>>(
        &mut self,
        symbols: &TypedFunctionSymbols<'ast, T>,
        statements_flattened: &mut Vec<FlatStatement<T>>,
        array: ArrayExpression<'ast, T>,
        index: FieldElementExpression<'ast, T>,
    ) -> Vec<FlatExpression<T>> {
        let size = array.size();
        let ty = array.inner_type().clone();

        let element_size = ty.get_primitive_count();

        match index {
            FieldElementExpression::Number(n) => match array.into_inner() {
                ArrayExpressionInner::Identifier(id) => {
                    assert!(n < T::from(size));
                    let n = n.to_dec_string().parse::<usize>().unwrap();
                    self.layout.get(&id).unwrap()[n * element_size..(n + 1) * element_size]
                        .into_iter()
                        .map(|i| i.clone().into())
                        .collect()
                }
                ArrayExpressionInner::Value(expressions) => {
                    assert!(n < T::from(size));
                    let n = n.to_dec_string().parse::<usize>().unwrap();
                    U::try_from(expressions[n].clone()).unwrap().flatten(
                        self,
                        symbols,
                        statements_flattened,
                    )
                }
                ArrayExpressionInner::FunctionCall(..) => unreachable!(),
                ArrayExpressionInner::IfElse(condition, consequence, alternative) => {
                    // [if cond then [a, b] else [c, d]][1] == if cond then [a, b][1] else [c, d][1]
                    U::if_else(
                        *condition,
                        U::select(*consequence, FieldElementExpression::Number(n.clone())),
                        U::select(*alternative, FieldElementExpression::Number(n)),
                    )
                    .flatten(self, symbols, statements_flattened)
                }
                ArrayExpressionInner::Member(box s, id) => {
                    assert!(n < T::from(size));
                    let n = n.to_dec_string().parse::<usize>().unwrap();
                    self.flatten_member_expression(symbols, statements_flattened, s, id)
                        [n * ty.get_primitive_count()..(n + 1) * ty.get_primitive_count()]
                        .to_vec()
                }
                ArrayExpressionInner::Select(box array, box index) => {
                    assert!(n < T::from(size));
                    let n = n.to_dec_string().parse::<usize>().unwrap();

                    let e = match array.inner_type() {
                        Type::FieldElement => self
                            .flatten_select_expression::<FieldElementExpression<'ast, T>>(
                                symbols,
                                statements_flattened,
                                array,
                                index,
                            ),
                        Type::Boolean => self
                            .flatten_select_expression::<BooleanExpression<'ast, T>>(
                                symbols,
                                statements_flattened,
                                array,
                                index,
                            ),
                        Type::Array(..) => self
                            .flatten_select_expression::<ArrayExpression<'ast, T>>(
                                symbols,
                                statements_flattened,
                                array,
                                index,
                            ),
                        Type::Struct(..) => self
                            .flatten_select_expression::<StructExpression<'ast, T>>(
                                symbols,
                                statements_flattened,
                                array,
                                index,
                            ),
                    };

                    e[n * element_size..(n + 1) * element_size]
                        .into_iter()
                        .map(|i| i.clone().into())
                        .collect()
                }
            },
            e => {
                // we have array[e] with e an arbitrary expression
                // first we check that e is in 0..array.len(), so we check that sum(if e == i then 1 else 0) == 1
                // here depending on the size, we could use a proper range check based on bits
                let range_check = (0..size)
                    .map(|i| {
                        FieldElementExpression::IfElse(
                            box BooleanExpression::FieldEq(
                                box e.clone(),
                                box FieldElementExpression::Number(T::from(i)),
                            ),
                            box FieldElementExpression::Number(T::from(1)),
                            box FieldElementExpression::Number(T::from(0)),
                        )
                    })
                    .fold(FieldElementExpression::Number(T::from(0)), |acc, e| {
                        FieldElementExpression::Add(box acc, box e)
                    });

                let range_check_statement = TypedStatement::Condition(
                    FieldElementExpression::Number(T::from(1)).into(),
                    range_check.into(),
                );

                self.flatten_statement(symbols, statements_flattened, range_check_statement);

                // now we flatten to sum(if e == i then array[i] else false)
                (0..size)
                    .map(|i| {
                        let term = match array.clone().into_inner() {
                            // a[i] = a[i]
                            ArrayExpressionInner::Identifier(id) => U::select(
                                ArrayExpressionInner::Identifier(id).annotate(ty.clone(), size),
                                FieldElementExpression::Number(T::from(i)),
                            ),
                            // [a_0, ..., a_n][i] = a_i
                            ArrayExpressionInner::Value(expressions) => {
                                assert_eq!(size, expressions.len());
                                U::try_from(expressions[i].clone()).unwrap()
                            }
                            ArrayExpressionInner::FunctionCall(..) => unreachable!(),
                            // (if c then a else b fi)[i] = if c then a[i] else b[i]
                            ArrayExpressionInner::IfElse(condition, consequence, alternative) => {
                                U::if_else(
                                    *condition,
                                    U::select(
                                        *consequence,
                                        FieldElementExpression::Number(T::from(i)),
                                    ),
                                    U::select(
                                        *alternative,
                                        FieldElementExpression::Number(T::from(i)),
                                    ),
                                )
                            }
                            ArrayExpressionInner::Member(box s, id) => U::member(s, id),
                            ArrayExpressionInner::Select(box array, box index) => U::select(
                                ArrayExpressionInner::Select(box array, box index)
                                    .annotate(ty.clone(), size),
                                FieldElementExpression::Number(T::from(i)),
                            ),
                        };

                        (term, FieldElementExpression::Number(T::from(i)))
                    })
                    .fold(None, |acc, (term, index)| match acc {
                        None => Some(term),
                        Some(acc) => Some(U::if_else(
                            BooleanExpression::FieldEq(box e.clone(), box index),
                            term,
                            acc,
                        )),
                    })
                    .unwrap()
                    .flatten(self, symbols, statements_flattened)
            }
        }
    }

    /// Flattens a boolean expression
    ///
    /// # Arguments
    ///
    /// * `symbols` - Available functions in in this context
    /// * `statements_flattened` - Vector where new flattened statements can be added.
    /// * `expression` - `BooleanExpression` that will be flattened.
    ///
    /// # Postconditions
    ///
    /// * `flatten_boolean_expressions` always returns a linear expression,
    /// * in order to preserve composability.
    fn flatten_boolean_expression(
        &mut self,
        symbols: &TypedFunctionSymbols<'ast, T>,
        statements_flattened: &mut Vec<FlatStatement<T>>,
        expression: BooleanExpression<'ast, T>,
    ) -> FlatExpression<T> {
        // those will be booleans in the future
        match expression {
            BooleanExpression::Identifier(x) => {
                FlatExpression::Identifier(self.layout.get(&x).unwrap().clone()[0])
            }
            BooleanExpression::Lt(box lhs, box rhs) => {
                // Get the bitwidth to know the size of the binary decompsitions for this Field
                let bitwidth = T::get_required_bits();

                // We know from semantic checking that lhs and rhs have the same type
                // What the expression will flatten to depends on that type

                let lhs_flattened =
                    self.flatten_field_expression(symbols, statements_flattened, lhs);
                let rhs_flattened =
                    self.flatten_field_expression(symbols, statements_flattened, rhs);

                // lhs
                let lhs_id = self.use_sym();
                statements_flattened.push(FlatStatement::Definition(lhs_id, lhs_flattened));

                // check that lhs and rhs are within the right range, ie, their higher two bits are zero. We use big-endian so they are at positions 0 and 1

                // lhs
                {
                    // define variables for the bits
                    let lhs_bits_be: Vec<FlatVariable> =
                        (0..bitwidth).map(|_| self.use_sym()).collect();

                    // add a directive to get the bits
                    statements_flattened.push(FlatStatement::Directive(DirectiveStatement::new(
                        lhs_bits_be.clone(),
                        Helper::bits(),
                        vec![lhs_id],
                    )));

                    // bitness checks
                    for i in 0..bitwidth - 2 {
                        statements_flattened.push(FlatStatement::Condition(
                            FlatExpression::Identifier(lhs_bits_be[i + 2]),
                            FlatExpression::Mult(
                                box FlatExpression::Identifier(lhs_bits_be[i + 2]),
                                box FlatExpression::Identifier(lhs_bits_be[i + 2]),
                            ),
                        ));
                    }

                    // bit decomposition check
                    let mut lhs_sum = FlatExpression::Number(T::from(0));

                    for i in 0..bitwidth - 2 {
                        lhs_sum = FlatExpression::Add(
                            box lhs_sum,
                            box FlatExpression::Mult(
                                box FlatExpression::Identifier(lhs_bits_be[i + 2]),
                                box FlatExpression::Number(T::from(2).pow(bitwidth - 2 - i - 1)),
                            ),
                        );
                    }

                    statements_flattened.push(FlatStatement::Condition(
                        FlatExpression::Identifier(lhs_id),
                        lhs_sum,
                    ));
                }

                // rhs
                let rhs_id = self.use_sym();
                statements_flattened.push(FlatStatement::Definition(rhs_id, rhs_flattened));

                // rhs
                {
                    // define variables for the bits
                    let rhs_bits_be: Vec<FlatVariable> =
                        (0..bitwidth).map(|_| self.use_sym()).collect();

                    // add a directive to get the bits
                    statements_flattened.push(FlatStatement::Directive(DirectiveStatement::new(
                        rhs_bits_be.clone(),
                        Helper::bits(),
                        vec![rhs_id],
                    )));

                    // bitness checks
                    for i in 0..bitwidth - 2 {
                        statements_flattened.push(FlatStatement::Condition(
                            FlatExpression::Identifier(rhs_bits_be[i + 2]),
                            FlatExpression::Mult(
                                box FlatExpression::Identifier(rhs_bits_be[i + 2]),
                                box FlatExpression::Identifier(rhs_bits_be[i + 2]),
                            ),
                        ));
                    }

                    // bit decomposition check
                    let mut rhs_sum = FlatExpression::Number(T::from(0));

                    for i in 0..bitwidth - 2 {
                        rhs_sum = FlatExpression::Add(
                            box rhs_sum,
                            box FlatExpression::Mult(
                                box FlatExpression::Identifier(rhs_bits_be[i + 2]),
                                box FlatExpression::Number(T::from(2).pow(bitwidth - 2 - i - 1)),
                            ),
                        );
                    }

                    statements_flattened.push(FlatStatement::Condition(
                        FlatExpression::Identifier(rhs_id),
                        rhs_sum,
                    ));
                }

                // sym := (lhs * 2) - (rhs * 2)
                let subtraction_result = FlatExpression::Sub(
                    box FlatExpression::Mult(
                        box FlatExpression::Number(T::from(2)),
                        box FlatExpression::Identifier(lhs_id),
                    ),
                    box FlatExpression::Mult(
                        box FlatExpression::Number(T::from(2)),
                        box FlatExpression::Identifier(rhs_id),
                    ),
                );

                // define variables for the bits
                let sub_bits_be: Vec<FlatVariable> =
                    (0..bitwidth).map(|_| self.use_sym()).collect();

                // add a directive to get the bits
                statements_flattened.push(FlatStatement::Directive(DirectiveStatement::new(
                    sub_bits_be.clone(),
                    Helper::bits(),
                    vec![subtraction_result.clone()],
                )));

                // bitness checks
                for i in 0..bitwidth {
                    statements_flattened.push(FlatStatement::Condition(
                        FlatExpression::Identifier(sub_bits_be[i]),
                        FlatExpression::Mult(
                            box FlatExpression::Identifier(sub_bits_be[i]),
                            box FlatExpression::Identifier(sub_bits_be[i]),
                        ),
                    ));
                }

                // sum(sym_b{i} * 2**i)
                let mut expr = FlatExpression::Number(T::from(0));

                for i in 0..bitwidth {
                    expr = FlatExpression::Add(
                        box expr,
                        box FlatExpression::Mult(
                            box FlatExpression::Identifier(sub_bits_be[i]),
                            box FlatExpression::Number(T::from(2).pow(bitwidth - i - 1)),
                        ),
                    );
                }

                statements_flattened.push(FlatStatement::Condition(subtraction_result, expr));

                FlatExpression::Identifier(sub_bits_be[bitwidth - 1])
            }
            BooleanExpression::BoolEq(box lhs, box rhs) => {
                // lhs and rhs are booleans, they flatten to 0 or 1
                let x = self.flatten_boolean_expression(symbols, statements_flattened, lhs);
                let y = self.flatten_boolean_expression(symbols, statements_flattened, rhs);
                // Wanted: Not(X - Y)**2 which is an XNOR 
                // We know that X and Y are [0, 1]
                // (X - Y) can become a negative values, which is why squaring the result is needed
                // Negating this returns correct result

                // Non-binary Truth table for logic of operation
                // +---+---+-------+---------------+
                // | X | Y | X - Y | Not(X - Y)**2 |
                // +---+---+-------+---------------+
                // | 1 | 1 |     0 |             1 |
                // | 1 | 0 |     1 |             0 |
                // | 0 | 1 |    -1 |             0 |
                // | 0 | 0 |     0 |             1 |
                // +---+---+-------+---------------+

                let x_sub_y =  FlatExpression::Sub(box x, box y);
                let name_x_mult_x = self.use_sym();

                statements_flattened.push(FlatStatement::Definition(
                    name_x_mult_x,
                    FlatExpression::Mult(
                        box x_sub_y.clone(),
                        box x_sub_y,
                    ),
                ));

                FlatExpression::Sub(
                    box FlatExpression::Number(T::one()),
                    box FlatExpression::Identifier(name_x_mult_x),
                )
            }
            BooleanExpression::FieldEq(box lhs, box rhs) => {
                // We know from semantic checking that lhs and rhs have the same type
                // What the expression will flatten to depends on that type

                // Wanted: (Y = (X != 0) ? 1 : 0)
                // X = a - b
                // # Y = if X == 0 then 0 else 1 fi
                // # M = if X == 0 then 1 else 1/X fi
                // Y == X * M
                // 0 == (1-Y) * X

                let name_y = self.use_sym();
                let name_m = self.use_sym();

                let x = self.flatten_field_expression(
                    symbols,
                    statements_flattened,
                    FieldElementExpression::Sub(box lhs, box rhs),
                );

                statements_flattened.push(FlatStatement::Directive(DirectiveStatement::new(
                    vec![name_y, name_m],
                    Helper::Rust(RustHelper::ConditionEq),
                    vec![x.clone()],
                )));
                statements_flattened.push(FlatStatement::Condition(
                    FlatExpression::Identifier(name_y),
                    FlatExpression::Mult(box x.clone(), box FlatExpression::Identifier(name_m)),
                ));

                let res = FlatExpression::Sub(
                    box FlatExpression::Number(T::one()),
                    box FlatExpression::Identifier(name_y),
                );

                statements_flattened.push(FlatStatement::Condition(
                    FlatExpression::Number(T::zero()),
                    FlatExpression::Mult(box res.clone(), box x),
                ));

                res
            }
            BooleanExpression::Le(box lhs, box rhs) => {
                let lt = self.flatten_boolean_expression(
                    symbols,
                    statements_flattened,
                    BooleanExpression::Lt(box lhs.clone(), box rhs.clone()),
                );
                let eq = self.flatten_boolean_expression(
                    symbols,
                    statements_flattened,
                    BooleanExpression::FieldEq(box lhs.clone(), box rhs.clone()),
                );
                FlatExpression::Add(box eq, box lt)
            }
            BooleanExpression::Gt(lhs, rhs) => self.flatten_boolean_expression(
                symbols,
                statements_flattened,
                BooleanExpression::Lt(rhs, lhs),
            ),
            BooleanExpression::Ge(lhs, rhs) => self.flatten_boolean_expression(
                symbols,
                statements_flattened,
                BooleanExpression::Le(rhs, lhs),
            ),
            BooleanExpression::Or(box lhs, box rhs) => {
                let x = box self.flatten_boolean_expression(symbols, statements_flattened, lhs);
                let y = box self.flatten_boolean_expression(symbols, statements_flattened, rhs);
                assert!(x.is_linear() && y.is_linear());
                let name_x_and_y = self.use_sym();
                statements_flattened.push(FlatStatement::Definition(
                    name_x_and_y,
                    FlatExpression::Mult(x.clone(), y.clone()),
                ));
                FlatExpression::Sub(
                    box FlatExpression::Add(x, y),
                    box FlatExpression::Identifier(name_x_and_y),
                )
            }
            BooleanExpression::And(box lhs, box rhs) => {
                let x = self.flatten_boolean_expression(symbols, statements_flattened, lhs);
                let y = self.flatten_boolean_expression(symbols, statements_flattened, rhs);

                let name_x_and_y = self.use_sym();
                assert!(x.is_linear() && y.is_linear());
                statements_flattened.push(FlatStatement::Definition(
                    name_x_and_y,
                    FlatExpression::Mult(box x, box y),
                ));

                FlatExpression::Identifier(name_x_and_y)
            }
            BooleanExpression::Not(box exp) => {
                let x = self.flatten_boolean_expression(symbols, statements_flattened, exp);
                FlatExpression::Sub(box FlatExpression::Number(T::one()), box x)
            }
            BooleanExpression::Value(b) => FlatExpression::Number(match b {
                true => T::from(1),
                false => T::from(0),
            }),
            BooleanExpression::IfElse(box condition, box consequence, box alternative) => self
                .flatten_if_else_expression(
                    symbols,
                    statements_flattened,
                    condition,
                    consequence,
                    alternative,
                )[0]
            .clone(),
            BooleanExpression::Member(box s, id) => {
                self.flatten_member_expression(symbols, statements_flattened, s, id)[0].clone()
            }
            BooleanExpression::Select(box array, box index) => self
                .flatten_select_expression::<BooleanExpression<'ast, T>>(
                    symbols,
                    statements_flattened,
                    array,
                    index,
                )[0]
            .clone(),
        }
    }

    /// Flattens a function call
    ///
    /// # Arguments
    ///
    /// * `symbols` - Available functions in this context
    /// * `statements_flattened` - Vector where new flattened statements can be added.
    /// * `id` - `Identifier of the function.
    /// * `return_types` - Types of the return values of the function
    /// * `param_expressions` - Arguments of this call
    fn flatten_function_call(
        &mut self,
        symbols: &TypedFunctionSymbols<'ast, T>,
        statements_flattened: &mut Vec<FlatStatement<T>>,
        id: FunctionIdentifier<'ast>,
        return_types: Vec<Type>,
        param_expressions: Vec<TypedExpression<'ast, T>>,
    ) -> FlatExpressionList<T> {
        let passed_signature = Signature::new()
            .inputs(param_expressions.iter().map(|e| e.get_type()).collect())
            .outputs(return_types);

        let key = FunctionKey::with_id(id).signature(passed_signature);

        let funct = self.get_function(&key, &symbols);

        let mut replacement_map = HashMap::new();

        // Handle complex parameters and assign values:
        // Rename Parameters, assign them to values in call. Resolve complex expressions with definitions
        let params_flattened = param_expressions
            .into_iter()
            .map(|param_expr| self.flatten_expression(symbols, statements_flattened, param_expr))
            .into_iter()
            .flat_map(|x| x)
            .collect::<Vec<_>>();

        for (concrete_argument, formal_argument) in
            params_flattened.into_iter().zip(funct.arguments)
        {
            let new_var = self.use_sym();
            statements_flattened.push(FlatStatement::Definition(new_var, concrete_argument));
            replacement_map.insert(formal_argument.id, new_var);
        }

        // Ensure Renaming and correct returns:
        // add all flattened statements, adapt return statement

        let (mut return_statements, statements): (Vec<_>, Vec<_>) =
            funct.statements.into_iter().partition(|s| match s {
                FlatStatement::Return(..) => true,
                _ => false,
            });

        let statements: Vec<_> = statements
            .into_iter()
            .map(|stat| match stat {
                // set return statements as expression result
                FlatStatement::Return(..) => unreachable!(),
                FlatStatement::Definition(var, rhs) => {
                    let new_var = self.use_sym();
                    replacement_map.insert(var, new_var);
                    let new_rhs = rhs.apply_substitution(&replacement_map);
                    FlatStatement::Definition(new_var, new_rhs)
                }
                FlatStatement::Condition(lhs, rhs) => {
                    let new_lhs = lhs.apply_substitution(&replacement_map);
                    let new_rhs = rhs.apply_substitution(&replacement_map);
                    FlatStatement::Condition(new_lhs, new_rhs)
                }
                FlatStatement::Directive(d) => {
                    let new_outputs = d
                        .outputs
                        .into_iter()
                        .map(|o| {
                            let new_o = self.use_sym();
                            replacement_map.insert(o, new_o);
                            new_o
                        })
                        .collect();
                    let new_inputs = d
                        .inputs
                        .into_iter()
                        .map(|i| i.apply_substitution(&replacement_map))
                        .collect();
                    FlatStatement::Directive(DirectiveStatement {
                        outputs: new_outputs,
                        helper: d.helper,
                        inputs: new_inputs,
                    })
                }
            })
            .collect();

        statements_flattened.extend(statements);

        match return_statements.pop().unwrap() {
            FlatStatement::Return(list) => FlatExpressionList {
                expressions: list
                    .expressions
                    .into_iter()
                    .map(|x| x.apply_substitution(&replacement_map))
                    .collect(),
            },
            _ => unreachable!(),
        }
    }

    /// Flattens an expression
    ///
    /// # Arguments
    ///
    /// * `symbols` - Available functions in in this context
    /// * `statements_flattened` - Vector where new flattened statements can be added.
    /// * `expr` - `TypedExpression` that will be flattened.
    fn flatten_expression(
        &mut self,
        symbols: &TypedFunctionSymbols<'ast, T>,
        statements_flattened: &mut Vec<FlatStatement<T>>,
        expr: TypedExpression<'ast, T>,
    ) -> Vec<FlatExpression<T>> {
        match expr {
            TypedExpression::FieldElement(e) => {
                vec![self.flatten_field_expression(symbols, statements_flattened, e)]
            }
            TypedExpression::Boolean(e) => {
                vec![self.flatten_boolean_expression(symbols, statements_flattened, e)]
            }
            TypedExpression::Array(e) => match e.inner_type().clone() {
                Type::FieldElement => self
                    .flatten_array_expression::<FieldElementExpression<'ast, T>>(
                        symbols,
                        statements_flattened,
                        e,
                    ),
                Type::Boolean => self.flatten_array_expression::<BooleanExpression<'ast, T>>(
                    symbols,
                    statements_flattened,
                    e,
                ),
                Type::Array(..) => self.flatten_array_expression::<ArrayExpression<'ast, T>>(
                    symbols,
                    statements_flattened,
                    e,
                ),
                Type::Struct(..) => self.flatten_array_expression::<StructExpression<'ast, T>>(
                    symbols,
                    statements_flattened,
                    e,
                ),
            },
            TypedExpression::Struct(e) => {
                self.flatten_struct_expression(symbols, statements_flattened, e)
            }
        }
    }

    /// Flattens a field expression
    ///
    /// # Arguments
    ///
    /// * `symbols` - Available functions in in this context
    /// * `statements_flattened` - Vector where new flattened statements can be added.
    /// * `expr` - `FieldElementExpression` that will be flattened.
    fn flatten_field_expression(
        &mut self,
        symbols: &TypedFunctionSymbols<'ast, T>,
        statements_flattened: &mut Vec<FlatStatement<T>>,
        expr: FieldElementExpression<'ast, T>,
    ) -> FlatExpression<T> {
        match expr {
            FieldElementExpression::Number(x) => FlatExpression::Number(x), // force to be a field element
            FieldElementExpression::Identifier(x) => {
                FlatExpression::Identifier(self.layout.get(&x).unwrap().clone()[0])
            }
            FieldElementExpression::Add(box left, box right) => {
                let left_flattened =
                    self.flatten_field_expression(symbols, statements_flattened, left);
                let right_flattened =
                    self.flatten_field_expression(symbols, statements_flattened, right);
                let new_left = if left_flattened.is_linear() {
                    left_flattened
                } else {
                    let id = self.use_sym();
                    statements_flattened.push(FlatStatement::Definition(id, left_flattened));
                    FlatExpression::Identifier(id)
                };
                let new_right = if right_flattened.is_linear() {
                    right_flattened
                } else {
                    let id = self.use_sym();
                    statements_flattened.push(FlatStatement::Definition(id, right_flattened));
                    FlatExpression::Identifier(id)
                };
                FlatExpression::Add(box new_left, box new_right)
            }
            FieldElementExpression::Sub(box left, box right) => {
                let left_flattened =
                    self.flatten_field_expression(symbols, statements_flattened, left);
                let right_flattened =
                    self.flatten_field_expression(symbols, statements_flattened, right);

                let new_left = if left_flattened.is_linear() {
                    left_flattened
                } else {
                    let id = self.use_sym();
                    statements_flattened.push(FlatStatement::Definition(id, left_flattened));
                    FlatExpression::Identifier(id)
                };
                let new_right = if right_flattened.is_linear() {
                    right_flattened
                } else {
                    let id = self.use_sym();
                    statements_flattened.push(FlatStatement::Definition(id, right_flattened));
                    FlatExpression::Identifier(id)
                };

                FlatExpression::Sub(box new_left, box new_right)
            }
            FieldElementExpression::Mult(box left, box right) => {
                let left_flattened =
                    self.flatten_field_expression(symbols, statements_flattened, left);
                let right_flattened =
                    self.flatten_field_expression(symbols, statements_flattened, right);
                let new_left = if left_flattened.is_linear() {
                    left_flattened
                } else {
                    let id = self.use_sym();
                    statements_flattened.push(FlatStatement::Definition(id, left_flattened));
                    FlatExpression::Identifier(id)
                };
                let new_right = if right_flattened.is_linear() {
                    right_flattened
                } else {
                    let id = self.use_sym();
                    statements_flattened.push(FlatStatement::Definition(id, right_flattened));
                    FlatExpression::Identifier(id)
                };
                FlatExpression::Mult(box new_left, box new_right)
            }
            FieldElementExpression::Div(box left, box right) => {
                let left_flattened =
                    self.flatten_field_expression(symbols, statements_flattened, left);
                let right_flattened =
                    self.flatten_field_expression(symbols, statements_flattened, right);
                let new_left: FlatExpression<T> = {
                    let id = self.use_sym();
                    statements_flattened.push(FlatStatement::Definition(id, left_flattened));
                    id.into()
                };
                let new_right: FlatExpression<T> = {
                    let id = self.use_sym();
                    statements_flattened.push(FlatStatement::Definition(id, right_flattened));
                    id.into()
                };

                let invb = self.use_sym();
                let inverse = self.use_sym();

                // # invb = 1/b
                statements_flattened.push(FlatStatement::Directive(DirectiveStatement::new(
                    vec![invb],
                    Helper::Rust(RustHelper::Div),
                    vec![FlatExpression::Number(T::one()), new_right.clone()],
                )));

                // assert(invb * b == 1)
                statements_flattened.push(FlatStatement::Condition(
                    FlatExpression::Number(T::one()),
                    FlatExpression::Mult(box invb.into(), box new_right.clone().into()),
                ));

                // # c = a/b
                statements_flattened.push(FlatStatement::Directive(DirectiveStatement::new(
                    vec![inverse],
                    Helper::Rust(RustHelper::Div),
                    vec![new_left.clone(), new_right.clone()],
                )));

                // assert(c * b == a)
                statements_flattened.push(FlatStatement::Condition(
                    new_left.into(),
                    FlatExpression::Mult(box new_right, box inverse.into()),
                ));

                inverse.into()
            }
            FieldElementExpression::Pow(box base, box exponent) => {
                match exponent {
                    FieldElementExpression::Number(ref e) => {
                        // flatten the base expression
                        let base_flattened = self.flatten_field_expression(
                            symbols,
                            statements_flattened,
                            base.clone(),
                        );

                        // we require from the base to be linear
                        // TODO change that
                        assert!(base_flattened.is_linear());

                        let e = e.to_dec_string().parse::<usize>().unwrap();

                        // convert the exponent to bytes, big endian
                        let ebytes_be = e.to_be_bytes();
                        // convert the bytes to bits, remove leading zeroes (we only need powers up to the highest non-zero bit)
                        let ebits_be: Vec<_> = ebytes_be
                            .into_iter()
                            .flat_map(|byte| (0..8).rev().map(move |i| byte & (1 << i) != 0)) // byte to bit, big endian
                            .skip_while(|b| !b) // skip trailing false bits
                            .collect();

                        // reverse to start with the lowest bit first
                        let ebits_le: Vec<_> = ebits_be.into_iter().rev().collect();

                        // calculate all powers e**(2**i) by squaring
                        let powers: Vec<FlatExpression<T>> = ebits_le
                            .iter()
                            .scan(None, |state, _| {
                                match state {
                                    // the first element is the base
                                    None => {
                                        *state = Some(base_flattened.clone());
                                        Some(base_flattened.clone())
                                    }
                                    // any subsequent element is the square of the previous one
                                    Some(previous) => {
                                        // introduce a new variable
                                        let id = self.use_sym();
                                        // set it to the square of the previous one, stored in state
                                        statements_flattened.push(FlatStatement::Definition(
                                            id.clone(),
                                            FlatExpression::Mult(
                                                box previous.clone(),
                                                box previous.clone(),
                                            ),
                                        ));
                                        // store it in the state for later squaring
                                        *state = Some(FlatExpression::Identifier(id.clone()));
                                        // return it for later use constructing the result
                                        Some(FlatExpression::Identifier(id.clone()))
                                    }
                                }
                            })
                            .collect();

                        // construct the result iterating through the bits, multiplying by the associated power iff the bit is true
                        ebits_le.into_iter().zip(powers).fold(
                            FlatExpression::Number(T::from(1)), // initialise the result at 1. If we have no bits to iterate through, we're computing x**0 == 1
                            |acc, (bit, power)| match bit {
                                true => {
                                    // update the result by introducing a new variable
                                    let id = self.use_sym();
                                    statements_flattened.push(FlatStatement::Definition(
                                        id,
                                        FlatExpression::Mult(box acc.clone(), box power), // set the new result to the current result times the current power
                                    ));
                                    FlatExpression::Identifier(id)
                                }
                                false => acc, // this bit is false, keep the previous result
                            },
                        )
                    }
                    _ => panic!("Expected number as pow exponent"),
                }
            }
            FieldElementExpression::IfElse(box condition, box consequence, box alternative) => self
                .flatten_if_else_expression(
                    symbols,
                    statements_flattened,
                    condition,
                    consequence,
                    alternative,
                )[0]
            .clone(),
            FieldElementExpression::FunctionCall(key, param_expressions) => {
                let exprs_flattened = self.flatten_function_call(
                    symbols,
                    statements_flattened,
                    key.id,
                    vec![Type::FieldElement],
                    param_expressions,
                );
                assert!(exprs_flattened.expressions.len() == 1); // outside of MultipleDefinition, FunctionCalls must return a single value
                exprs_flattened.expressions[0].clone()
            }
            FieldElementExpression::Member(box s, id) => {
                self.flatten_member_expression(symbols, statements_flattened, s, id)[0].clone()
            }
            FieldElementExpression::Select(box array, box index) => self
                .flatten_select_expression::<FieldElementExpression<'ast, T>>(
                    symbols,
                    statements_flattened,
                    array,
                    index,
                )[0]
            .clone(),
        }
    }

    /// Flattens an array expression
    ///
    /// # Arguments
    ///
    /// * `symbols` - Available functions in in this context
    /// * `statements_flattened` - Vector where new flattened statements can be added.
    /// * `expr` - `StructExpression` that will be flattened.
    fn flatten_struct_expression(
        &mut self,
        symbols: &TypedFunctionSymbols<'ast, T>,
        statements_flattened: &mut Vec<FlatStatement<T>>,
        expr: StructExpression<'ast, T>,
    ) -> Vec<FlatExpression<T>> {
        let ty = expr.get_type();
        let expected_output_size = expr.get_type().get_primitive_count();
        let members = expr.ty().clone();

        let res = match expr.into_inner() {
            StructExpressionInner::Identifier(x) => self
                .layout
                .get(&x)
                .unwrap()
                .iter()
                .map(|v| FlatExpression::Identifier(v.clone()))
                .collect(),
            StructExpressionInner::Value(values) => values
                .into_iter()
                .flat_map(|v| self.flatten_expression(symbols, statements_flattened, v))
                .collect(),
            StructExpressionInner::FunctionCall(key, param_expressions) => {
                let exprs_flattened = self.flatten_function_call(
                    symbols,
                    statements_flattened,
                    key.id,
                    vec![ty],
                    param_expressions,
                );
                exprs_flattened.expressions
            }
            StructExpressionInner::IfElse(box condition, box consequence, box alternative) => {
                members
                    .into_iter()
                    .flat_map(|(id, ty)| match ty {
                        Type::FieldElement => FieldElementExpression::if_else(
                            condition.clone(),
                            FieldElementExpression::member(consequence.clone(), id.clone()),
                            FieldElementExpression::member(alternative.clone(), id.clone()),
                        )
                        .flatten(self, symbols, statements_flattened),
                        Type::Boolean => BooleanExpression::if_else(
                            condition.clone(),
                            BooleanExpression::member(consequence.clone(), id.clone()),
                            BooleanExpression::member(alternative.clone(), id.clone()),
                        )
                        .flatten(self, symbols, statements_flattened),
                        Type::Struct(..) => StructExpression::if_else(
                            condition.clone(),
                            StructExpression::member(consequence.clone(), id.clone()),
                            StructExpression::member(alternative.clone(), id.clone()),
                        )
                        .flatten(self, symbols, statements_flattened),
                        Type::Array(..) => ArrayExpression::if_else(
                            condition.clone(),
                            ArrayExpression::member(consequence.clone(), id.clone()),
                            ArrayExpression::member(alternative.clone(), id.clone()),
                        )
                        .flatten(self, symbols, statements_flattened),
                    })
                    .collect()
            }
            StructExpressionInner::Member(box s, id) => {
                self.flatten_member_expression(symbols, statements_flattened, s, id)
            }
            StructExpressionInner::Select(box array, box index) => self
                .flatten_select_expression::<StructExpression<'ast, T>>(
                    symbols,
                    statements_flattened,
                    array,
                    index,
                ),
        };

        assert_eq!(res.len(), expected_output_size);
        res
    }

    /// Flattens an array expression
    ///
    /// # Arguments
    ///
    /// * `symbols` - Available functions in in this context
    /// * `statements_flattened` - Vector where new flattened statements can be added.
    /// * `expr` - `ArrayExpression` that will be flattened.
    /// # Remarks
    /// * U is the inner type of the array
    fn flatten_array_expression<U: Flatten<'ast, T>>(
        &mut self,
        symbols: &HashMap<FunctionKey<'ast>, TypedFunctionSymbol<'ast, T>>,
        statements_flattened: &mut Vec<FlatStatement<T>>,
        expr: ArrayExpression<'ast, T>,
    ) -> Vec<FlatExpression<T>> {
        let ty = expr.get_type();

        let size = expr.size();

        match expr.into_inner() {
            ArrayExpressionInner::Identifier(x) => self
                .layout
                .get(&x)
                .unwrap()
                .iter()
                .map(|v| FlatExpression::Identifier(v.clone()))
                .collect(),
            ArrayExpressionInner::Value(values) => {
                assert_eq!(size, values.len());
                values
                    .into_iter()
                    .flat_map(|v| {
                        U::try_from(v)
                            .unwrap()
                            .flatten(self, symbols, statements_flattened)
                    })
                    .collect()
            }
            ArrayExpressionInner::FunctionCall(key, param_expressions) => {
                let exprs_flattened = self.flatten_function_call(
                    symbols,
                    statements_flattened,
                    key.id,
                    vec![ty],
                    param_expressions,
                );
                assert!(exprs_flattened.expressions.len() == size); // outside of MultipleDefinition, FunctionCalls must return a single value
                exprs_flattened.expressions
            }
            ArrayExpressionInner::IfElse(ref condition, ref consequence, ref alternative) => (0
                ..size)
                .flat_map(|i| {
                    U::if_else(
                        *condition.clone(),
                        U::select(
                            *consequence.clone(),
                            FieldElementExpression::Number(T::from(i)),
                        ),
                        U::select(
                            *alternative.clone(),
                            FieldElementExpression::Number(T::from(i)),
                        ),
                    )
                    .flatten(self, symbols, statements_flattened)
                })
                .collect(),
            ArrayExpressionInner::Member(box s, id) => {
                self.flatten_member_expression(symbols, statements_flattened, s, id)
            }
            ArrayExpressionInner::Select(box array, box index) => self
                .flatten_select_expression::<ArrayExpression<'ast, T>>(
                    symbols,
                    statements_flattened,
                    array,
                    index,
                ),
        }
    }

    /// Flattens a statement
    ///
    /// # Arguments
    ///
    /// * `symbols` - Available functions in in this context
    /// * `statements_flattened` - Vector where new flattened statements can be added.
    /// * `stat` - `TypedStatement` that will be flattened.
    fn flatten_statement(
        &mut self,
        symbols: &TypedFunctionSymbols<'ast, T>,
        statements_flattened: &mut Vec<FlatStatement<T>>,
        stat: TypedStatement<'ast, T>,
    ) {
        match stat {
            TypedStatement::Return(exprs) => {
                let flat_expressions = exprs
                    .into_iter()
                    .map(|expr| self.flatten_expression(symbols, statements_flattened, expr))
                    .flat_map(|x| x)
                    .collect::<Vec<_>>();

                statements_flattened.push(FlatStatement::Return(FlatExpressionList {
                    expressions: flat_expressions,
                }));
            }
            TypedStatement::Declaration(_) => {
                // declarations have already been checked
                ()
            }
            TypedStatement::Definition(assignee, expr) => {
                // define n variables with n the number of primitive types for v_type
                // assign them to the n primitive types for expr

                let rhs = self.flatten_expression(symbols, statements_flattened, expr);

                match assignee {
                    TypedAssignee::Identifier(ref v) => {
                        let vars = self.use_variable(&v);
                        // handle return of function call
                        statements_flattened.extend(
                            vars.into_iter()
                                .zip(rhs)
                                .map(|(v, e)| FlatStatement::Definition(v, e)),
                        );
                    }
                    TypedAssignee::Select(..) => unreachable!(
                        "array element redefs should have been replaced by array redefs in unroll"
                    ),
                    TypedAssignee::Member(..) => unreachable!(
                        "struct member redefs should have been replaced by struct redef in unroll"
                    ),
                }
            }
            TypedStatement::Condition(lhs, rhs) => {
                // flatten expr1 and expr2 to n flattened expressions with n the number of primitive types for expr1
                // add n conditions to check equality of the n expressions

                let lhs = self.flatten_expression(symbols, statements_flattened, lhs);
                let rhs = self.flatten_expression(symbols, statements_flattened, rhs);

                assert_eq!(lhs.len(), rhs.len());

                for (l, r) in lhs.into_iter().zip(rhs.into_iter()) {
                    if l.is_linear() {
                        statements_flattened.push(FlatStatement::Condition(l, r));
                    } else if r.is_linear() {
                        // swap so that left side is linear
                        statements_flattened.push(FlatStatement::Condition(r, l));
                    } else {
                        unimplemented!()
                    }
                }
            }
            TypedStatement::For(..) => unreachable!("static analyser should have unrolled"),
            TypedStatement::MultipleDefinition(vars, rhs) => {
                // flatten the right side to p = sum(var_i.type.primitive_count) expressions
                // define p new variables to the right side expressions

                let var_types = vars.iter().map(|v| v.get_type()).collect();

                match rhs {
                    TypedExpressionList::FunctionCall(key, exprs, _) => {
                        let rhs_flattened = self.flatten_function_call(
                            symbols,
                            statements_flattened,
                            &key.id,
                            var_types,
                            exprs,
                        );

                        let rhs = rhs_flattened.expressions.into_iter();

                        let vars = vars.into_iter().flat_map(|v| self.use_variable(&v));

                        statements_flattened
                            .extend(vars.zip(rhs).map(|(v, r)| FlatStatement::Definition(v, r)));
                    }
                }
            }
        }
    }

    /// Flattens a function symbol
    ///
    /// # Arguments
    ///
    /// * `funct` - `TypedFunctionSymbol` that will be flattened.
    ///
    /// # Remarks
    /// * Only "flat" symbols can be flattened here. Other function calls must have been inlined previously.
    fn flatten_function_symbol(&mut self, funct: TypedFunctionSymbol<'ast, T>) -> FlatFunction<T> {
        match funct {
            TypedFunctionSymbol::Flat(flat_function) => flat_function.synthetize(),
            _ => unreachable!("only local flat symbols can be flattened"),
        }
    }

    /// Flattens a function
    ///
    /// # Arguments
    ///
    /// * `symbols` - Available functions in in this context
    /// * `funct` - `TypedFunction` that will be flattened
    fn flatten_function(
        &mut self,
        symbols: &TypedFunctionSymbols<'ast, T>,
        funct: TypedFunction<'ast, T>,
    ) -> FlatFunction<T> {
        self.layout = HashMap::new();

        self.next_var_idx = 0;
        let mut statements_flattened: Vec<FlatStatement<T>> = Vec::new();

        // push parameters
        let arguments_flattened = funct
            .arguments
            .into_iter()
            .flat_map(|p| self.use_parameter(&p))
            .collect();

        // flatten statements in functions and apply substitution
        for stat in funct.statements {
            self.flatten_statement(symbols, &mut statements_flattened, stat);
        }

        FlatFunction {
            arguments: arguments_flattened,
            statements: statements_flattened,
            signature: funct.signature,
        }
    }

    /// Flattens a program
    ///
    /// # Arguments
    ///
    /// * `prog` - `TypedProgram` that will be flattened.
    fn flatten_program(&mut self, prog: TypedProgram<'ast, T>) -> FlatProg<T> {
        let main_module = prog.modules.get(&prog.main).unwrap();

        let main = main_module
            .functions
            .iter()
            .find(|(k, _)| k.id == "main")
            .unwrap()
            .1
            .clone();

        let symbols = &main_module.functions;

        let main_flattened = match main {
            TypedFunctionSymbol::Here(f) => self.flatten_function(&symbols, f),
            _ => unreachable!("main should be a typed function locally"),
        };

        FlatProg {
            main: main_flattened,
        }
    }

    /// Checks if the given name is a not used variable and returns a fresh variable.
    /// # Arguments
    ///
    /// * `name` - a String that holds the name of the variable
    fn use_variable(&mut self, variable: &Variable<'ast>) -> Vec<FlatVariable> {
        let vars = self.issue_new_variables(variable.get_type().get_primitive_count());

        self.layout.insert(variable.id.clone(), vars.clone());
        vars
    }

    fn use_parameter(&mut self, parameter: &Parameter<'ast>) -> Vec<FlatParameter> {
        let variables = self.use_variable(&parameter.id);

        variables
            .into_iter()
            .map(|v| FlatParameter {
                id: v,
                private: parameter.private,
            })
            .collect()
    }

    fn issue_new_variable(&mut self) -> FlatVariable {
        let var = FlatVariable::new(self.next_var_idx);
        self.next_var_idx += 1;
        var
    }

    fn issue_new_variables(&mut self, count: usize) -> Vec<FlatVariable> {
        (0..count).map(|_| self.issue_new_variable()).collect()
    }

    // create an internal variable. We do not register it in the layout
    fn use_sym(&mut self) -> FlatVariable {
        self.issue_new_variable()
    }

    fn get_function<'a>(
        &mut self,
        key: &'a FunctionKey<'ast>,
        symbols: &'a TypedFunctionSymbols<'ast, T>,
    ) -> FlatFunction<T> {
        let cached = self.flat_cache.get(&key).cloned();

        cached.unwrap_or_else(|| {
            let f = symbols.get(&key).unwrap().clone();
            let res = self.flatten_function_symbol(f);
            self.flat_cache.insert(key.clone(), res.clone());
            res
        })
    }
}

#[cfg(test)]
mod tests {
    use super::*;
    use crate::typed_absy::types::Signature;
    use crate::typed_absy::types::Type;
    use zokrates_field::Bn128Field;

    #[test]
    fn powers_zero() {
        // def main():
        //     field a = 7
        //     field b = a**0
        //     return b

        // def main():
        //     _0 = 7
        //     _1 = 1         // power flattening returns 1, definition introduces _7
        //     return _1
        let function = TypedFunction {
            arguments: vec![],
            statements: vec![
                TypedStatement::Definition(
                    TypedAssignee::Identifier(Variable::field_element("a".into())),
                    FieldElementExpression::Number(Bn128Field::from(7)).into(),
                ),
                TypedStatement::Definition(
                    TypedAssignee::Identifier(Variable::field_element("b".into())),
                    FieldElementExpression::Pow(
                        box FieldElementExpression::Identifier("a".into()),
                        box FieldElementExpression::Number(Bn128Field::from(0)),
                    )
                    .into(),
                ),
                TypedStatement::Return(vec![FieldElementExpression::Identifier("b".into()).into()]),
            ],
            signature: Signature {
                inputs: vec![],
                outputs: vec![Type::FieldElement],
            },
        };

        let mut flattener = Flattener::new();

        let expected = FlatFunction {
            arguments: vec![],
            statements: vec![
                FlatStatement::Definition(
                    FlatVariable::new(0),
                    FlatExpression::Number(Bn128Field::from(7)),
                ),
                FlatStatement::Definition(
                    FlatVariable::new(1),
                    FlatExpression::Number(Bn128Field::from(1)),
                ),
                FlatStatement::Return(FlatExpressionList {
                    expressions: vec![FlatExpression::Identifier(FlatVariable::new(1))],
                }),
            ],
            signature: Signature::new().outputs(vec![Type::FieldElement]),
        };

        let flattened = flattener.flatten_function(&mut HashMap::new(), function);

        assert_eq!(flattened, expected);
    }

    #[test]
    fn power_one() {
        // def main():
        //     field a = 7
        //     field b = a**1
        //     return b

        // def main():
        //     _0 = 7
        //     _1 = 1 * _0     // x**1
        //     _2 = _1         // power flattening returns _1, definition introduces _2
        //     return _2
        let function = TypedFunction {
            arguments: vec![],
            statements: vec![
                TypedStatement::Definition(
                    TypedAssignee::Identifier(Variable::field_element("a".into())),
                    FieldElementExpression::Number(Bn128Field::from(7)).into(),
                ),
                TypedStatement::Definition(
                    TypedAssignee::Identifier(Variable::field_element("b".into())),
                    FieldElementExpression::Pow(
                        box FieldElementExpression::Identifier("a".into()),
                        box FieldElementExpression::Number(Bn128Field::from(1)),
                    )
                    .into(),
                ),
                TypedStatement::Return(vec![FieldElementExpression::Identifier("b".into()).into()]),
            ],
            signature: Signature {
                inputs: vec![],
                outputs: vec![Type::FieldElement],
            },
        };

        let mut flattener = Flattener::new();

        let expected = FlatFunction {
            arguments: vec![],
            statements: vec![
                FlatStatement::Definition(
                    FlatVariable::new(0),
                    FlatExpression::Number(Bn128Field::from(7)),
                ),
                FlatStatement::Definition(
                    FlatVariable::new(1),
                    FlatExpression::Mult(
                        box FlatExpression::Number(Bn128Field::from(1)),
                        box FlatExpression::Identifier(FlatVariable::new(0)),
                    ),
                ),
                FlatStatement::Definition(
                    FlatVariable::new(2),
                    FlatExpression::Identifier(FlatVariable::new(1)),
                ),
                FlatStatement::Return(FlatExpressionList {
                    expressions: vec![FlatExpression::Identifier(FlatVariable::new(2))],
                }),
            ],
            signature: Signature::new().outputs(vec![Type::FieldElement]),
        };

        let flattened = flattener.flatten_function(&mut HashMap::new(), function);

        assert_eq!(flattened, expected);
    }

    #[test]
    fn power_13() {
        // def main():
        //     field a = 7
        //     field b = a**13
        //     return b

        // we apply double and add
        // 13 == 0b1101
        // a ** 13 == a**(2**0 + 2**2 + 2**3) == a**1 * a**4 * a**8

        // a_0 = a * a      // a**2
        // a_1 = a_0 * a_0  // a**4
        // a_2 = a_1 * a_1  // a**8

        // a_3 = a * a_1    // a * a**4 == a**5
        // a_4 = a_3 * a_2  // a**5 * a**8 == a**13

        // def main():
        //     _0 = 7
        //     _1 = (_0 * _0)  // a**2
        //     _2 = (_1 * _1)  // a**4
        //     _3 = (_2 * _2)  // a**8
        //
        //     _4 = 1 * _0     // a
        //     _5 = _4 * _2    // a**5
        //     _6 = _5 * _3    // a**13
        //     _7 = _6         // power flattening returns _6, definition introduces _7
        //     return _7

        let function = TypedFunction {
            arguments: vec![],
            statements: vec![
                TypedStatement::Definition(
                    TypedAssignee::Identifier(Variable::field_element("a".into())),
                    FieldElementExpression::Number(Bn128Field::from(7)).into(),
                ),
                TypedStatement::Definition(
                    TypedAssignee::Identifier(Variable::field_element("b".into())),
                    FieldElementExpression::Pow(
                        box FieldElementExpression::Identifier("a".into()),
                        box FieldElementExpression::Number(Bn128Field::from(13)),
                    )
                    .into(),
                ),
                TypedStatement::Return(vec![FieldElementExpression::Identifier("b".into()).into()]),
            ],
            signature: Signature {
                inputs: vec![],
                outputs: vec![Type::FieldElement],
            },
        };

        let mut flattener = Flattener::new();

        let expected = FlatFunction {
            arguments: vec![],
            statements: vec![
                FlatStatement::Definition(
                    FlatVariable::new(0),
                    FlatExpression::Number(Bn128Field::from(7)),
                ),
                FlatStatement::Definition(
                    FlatVariable::new(1),
                    FlatExpression::Mult(
                        box FlatExpression::Identifier(FlatVariable::new(0)),
                        box FlatExpression::Identifier(FlatVariable::new(0)),
                    ),
                ),
                FlatStatement::Definition(
                    FlatVariable::new(2),
                    FlatExpression::Mult(
                        box FlatExpression::Identifier(FlatVariable::new(1)),
                        box FlatExpression::Identifier(FlatVariable::new(1)),
                    ),
                ),
                FlatStatement::Definition(
                    FlatVariable::new(3),
                    FlatExpression::Mult(
                        box FlatExpression::Identifier(FlatVariable::new(2)),
                        box FlatExpression::Identifier(FlatVariable::new(2)),
                    ),
                ),
                FlatStatement::Definition(
                    FlatVariable::new(4),
                    FlatExpression::Mult(
                        box FlatExpression::Number(Bn128Field::from(1)),
                        box FlatExpression::Identifier(FlatVariable::new(0)),
                    ),
                ),
                FlatStatement::Definition(
                    FlatVariable::new(5),
                    FlatExpression::Mult(
                        box FlatExpression::Identifier(FlatVariable::new(4)),
                        box FlatExpression::Identifier(FlatVariable::new(2)),
                    ),
                ),
                FlatStatement::Definition(
                    FlatVariable::new(6),
                    FlatExpression::Mult(
                        box FlatExpression::Identifier(FlatVariable::new(5)),
                        box FlatExpression::Identifier(FlatVariable::new(3)),
                    ),
                ),
                FlatStatement::Definition(
                    FlatVariable::new(7),
                    FlatExpression::Identifier(FlatVariable::new(6)),
                ),
                FlatStatement::Return(FlatExpressionList {
                    expressions: vec![FlatExpression::Identifier(FlatVariable::new(7))],
                }),
            ],
            signature: Signature::new().outputs(vec![Type::FieldElement]),
        };

        let flattened = flattener.flatten_function(&mut HashMap::new(), function);

        assert_eq!(flattened, expected);
    }

    #[test]
    fn if_else() {
        let expression = FieldElementExpression::IfElse(
<<<<<<< HEAD
            box BooleanExpression::Eq(
                box FieldElementExpression::Number(Bn128Field::from(32)),
                box FieldElementExpression::Number(Bn128Field::from(4)),
=======
            box BooleanExpression::FieldEq(
                box FieldElementExpression::Number(FieldPrime::from(32)),
                box FieldElementExpression::Number(FieldPrime::from(4)),
>>>>>>> 883b7312
            ),
            box FieldElementExpression::Number(Bn128Field::from(12)),
            box FieldElementExpression::Number(Bn128Field::from(51)),
        );

        let mut flattener = Flattener::new();

        flattener.flatten_field_expression(&HashMap::new(), &mut vec![], expression);
    }

    #[test]
    fn geq_leq() {
        let mut flattener = Flattener::new();
        let expression_le = BooleanExpression::Le(
            box FieldElementExpression::Number(Bn128Field::from(32)),
            box FieldElementExpression::Number(Bn128Field::from(4)),
        );
        flattener.flatten_boolean_expression(&HashMap::new(), &mut vec![], expression_le);

        let mut flattener = Flattener::new();
        let expression_ge = BooleanExpression::Ge(
            box FieldElementExpression::Number(Bn128Field::from(32)),
            box FieldElementExpression::Number(Bn128Field::from(4)),
        );
        flattener.flatten_boolean_expression(&HashMap::new(), &mut vec![], expression_ge);
    }

    #[test]
    fn bool_and() {
        let mut flattener = Flattener::new();

        let expression = FieldElementExpression::IfElse(
            box BooleanExpression::And(
<<<<<<< HEAD
                box BooleanExpression::Eq(
                    box FieldElementExpression::Number(Bn128Field::from(4)),
                    box FieldElementExpression::Number(Bn128Field::from(4)),
=======
                box BooleanExpression::FieldEq(
                    box FieldElementExpression::Number(FieldPrime::from(4)),
                    box FieldElementExpression::Number(FieldPrime::from(4)),
>>>>>>> 883b7312
                ),
                box BooleanExpression::Lt(
                    box FieldElementExpression::Number(Bn128Field::from(4)),
                    box FieldElementExpression::Number(Bn128Field::from(20)),
                ),
            ),
            box FieldElementExpression::Number(Bn128Field::from(12)),
            box FieldElementExpression::Number(Bn128Field::from(51)),
        );

        flattener.flatten_field_expression(&HashMap::new(), &mut vec![], expression);
    }

    #[test]
    fn div() {
        // a = 5 / b / b

        let mut flattener = Flattener::new();
        let mut statements_flattened = vec![];

        let definition = TypedStatement::Definition(
            TypedAssignee::Identifier(Variable::field_element("b".into())),
            FieldElementExpression::Number(Bn128Field::from(42)).into(),
        );

        let statement = TypedStatement::Definition(
            TypedAssignee::Identifier(Variable::field_element("a".into())),
            FieldElementExpression::Div(
                box FieldElementExpression::Div(
                    box FieldElementExpression::Number(Bn128Field::from(5)),
                    box FieldElementExpression::Identifier("b".into()),
                ),
                box FieldElementExpression::Identifier("b".into()),
            )
            .into(),
        );

        flattener.flatten_statement(&HashMap::new(), &mut statements_flattened, definition);

        flattener.flatten_statement(&HashMap::new(), &mut statements_flattened, statement);

        // define b
        let b = FlatVariable::new(0);
        // define new wires for members of Div
        let five = FlatVariable::new(1);
        let b0 = FlatVariable::new(2);
        // Define inverse of denominator to prevent div by 0
        let invb0 = FlatVariable::new(3);
        // Define inverse
        let sym_0 = FlatVariable::new(4);
        // Define result, which is first member to next Div
        let sym_1 = FlatVariable::new(5);
        // Define second member
        let b1 = FlatVariable::new(6);
        // Define inverse of denominator to prevent div by 0
        let invb1 = FlatVariable::new(7);
        // Define inverse
        let sym_2 = FlatVariable::new(8);
        // Define left hand side
        let a = FlatVariable::new(9);

        assert_eq!(
            statements_flattened,
            vec![
                FlatStatement::Definition(b, FlatExpression::Number(Bn128Field::from(42))),
                // inputs to first div (5/b)
                FlatStatement::Definition(five, FlatExpression::Number(Bn128Field::from(5))),
                FlatStatement::Definition(b0, b.into()),
                // check div by 0
                FlatStatement::Directive(DirectiveStatement::new(
                    vec![invb0],
                    Helper::Rust(RustHelper::Div),
                    vec![FlatExpression::Number(Bn128Field::from(1)), b0.into()]
                )),
                FlatStatement::Condition(
                    FlatExpression::Number(Bn128Field::from(1)),
                    FlatExpression::Mult(box invb0.into(), box b0.into()),
                ),
                // execute div
                FlatStatement::Directive(DirectiveStatement::new(
                    vec![sym_0],
                    Helper::Rust(RustHelper::Div),
                    vec![five, b0]
                )),
                FlatStatement::Condition(
                    five.into(),
                    FlatExpression::Mult(box b0.into(), box sym_0.into()),
                ),
                // inputs to second div (res/b)
                FlatStatement::Definition(sym_1, sym_0.into()),
                FlatStatement::Definition(b1, b.into()),
                // check div by 0
                FlatStatement::Directive(DirectiveStatement::new(
                    vec![invb1],
                    Helper::Rust(RustHelper::Div),
                    vec![FlatExpression::Number(Bn128Field::from(1)), b1.into()]
                )),
                FlatStatement::Condition(
                    FlatExpression::Number(Bn128Field::from(1)),
                    FlatExpression::Mult(box invb1.into(), box b1.into()),
                ),
                // execute div
                FlatStatement::Directive(DirectiveStatement::new(
                    vec![sym_2],
                    Helper::Rust(RustHelper::Div),
                    vec![sym_1, b1]
                )),
                FlatStatement::Condition(
                    sym_1.into(),
                    FlatExpression::Mult(box b1.into(), box sym_2.into()),
                ),
                // result
                FlatStatement::Definition(a, sym_2.into()),
            ]
        );
    }

    #[test]
    fn field_array() {
        // foo = [ , , ]

        let mut flattener = Flattener::new();
        let mut statements_flattened = vec![];
        let statement = TypedStatement::Definition(
            TypedAssignee::Identifier(Variable::field_array("foo".into(), 3)),
            ArrayExpressionInner::Value(vec![
                FieldElementExpression::Number(Bn128Field::from(1)).into(),
                FieldElementExpression::Number(Bn128Field::from(2)).into(),
                FieldElementExpression::Number(Bn128Field::from(3)).into(),
            ])
            .annotate(Type::FieldElement, 3)
            .into(),
        );
        let expression =
            ArrayExpressionInner::Identifier("foo".into()).annotate(Type::FieldElement, 3);

        flattener.flatten_statement(&HashMap::new(), &mut statements_flattened, statement);

        let expressions = flattener.flatten_array_expression::<FieldElementExpression<_>>(
            &HashMap::new(),
            &mut statements_flattened,
            expression,
        );

        assert_eq!(
            expressions,
            vec![
                FlatExpression::Identifier(FlatVariable::new(0)),
                FlatExpression::Identifier(FlatVariable::new(1)),
                FlatExpression::Identifier(FlatVariable::new(2)),
            ]
        );
    }

    #[test]
    fn array_definition() {
        // field[3] foo = [1, 2, 3]
        let mut flattener = Flattener::new();
        let mut statements_flattened = vec![];
        let statement = TypedStatement::Definition(
            TypedAssignee::Identifier(Variable::field_array("foo".into(), 3)),
            ArrayExpressionInner::Value(vec![
                FieldElementExpression::Number(Bn128Field::from(1)).into(),
                FieldElementExpression::Number(Bn128Field::from(2)).into(),
                FieldElementExpression::Number(Bn128Field::from(3)).into(),
            ])
            .annotate(Type::FieldElement, 3)
            .into(),
        );

        flattener.flatten_statement(&HashMap::new(), &mut statements_flattened, statement);

        assert_eq!(
            statements_flattened,
            vec![
                FlatStatement::Definition(
                    FlatVariable::new(0),
                    FlatExpression::Number(Bn128Field::from(1))
                ),
                FlatStatement::Definition(
                    FlatVariable::new(1),
                    FlatExpression::Number(Bn128Field::from(2))
                ),
                FlatStatement::Definition(
                    FlatVariable::new(2),
                    FlatExpression::Number(Bn128Field::from(3))
                ),
            ]
        );
    }

    #[test]
    fn array_selection() {
        // field[3] foo = [1, 2, 3]
        // foo[1]

        let mut flattener = Flattener::new();
        let mut statements_flattened = vec![];
        let statement = TypedStatement::Definition(
            TypedAssignee::Identifier(Variable::field_array("foo".into(), 3)),
            ArrayExpressionInner::Value(vec![
                FieldElementExpression::Number(Bn128Field::from(1)).into(),
                FieldElementExpression::Number(Bn128Field::from(2)).into(),
                FieldElementExpression::Number(Bn128Field::from(3)).into(),
            ])
            .annotate(Type::FieldElement, 3)
            .into(),
        );

        let expression = FieldElementExpression::Select(
            box ArrayExpressionInner::Identifier("foo".into()).annotate(Type::FieldElement, 3),
            box FieldElementExpression::Number(Bn128Field::from(1)),
        );

        flattener.flatten_statement(&HashMap::new(), &mut statements_flattened, statement);

        let flat_expression = flattener.flatten_field_expression(
            &HashMap::new(),
            &mut statements_flattened,
            expression,
        );

        assert_eq!(
            flat_expression,
            FlatExpression::Identifier(FlatVariable::new(1)),
        );
    }

    #[test]
    fn array_sum() {
        // field[3] foo = [1, 2, 3]
        // bar = foo[0] + foo[1] + foo[2]
        // we don't optimise detecting constants, this will be done in an optimiser pass

        let mut flattener = Flattener::new();

        let mut statements_flattened = vec![];
        let def = TypedStatement::Definition(
            TypedAssignee::Identifier(Variable::field_array("foo".into(), 3)),
            ArrayExpressionInner::Value(vec![
                FieldElementExpression::Number(Bn128Field::from(1)).into(),
                FieldElementExpression::Number(Bn128Field::from(2)).into(),
                FieldElementExpression::Number(Bn128Field::from(3)).into(),
            ])
            .annotate(Type::FieldElement, 3)
            .into(),
        );

        let sum = TypedStatement::Definition(
            TypedAssignee::Identifier(Variable::field_element("bar".into())),
            FieldElementExpression::Add(
                box FieldElementExpression::Add(
                    box FieldElementExpression::Select(
                        box ArrayExpressionInner::Identifier("foo".into())
                            .annotate(Type::FieldElement, 3),
                        box FieldElementExpression::Number(Bn128Field::from(0)),
                    ),
                    box FieldElementExpression::Select(
                        box ArrayExpressionInner::Identifier("foo".into())
                            .annotate(Type::FieldElement, 3),
                        box FieldElementExpression::Number(Bn128Field::from(1)),
                    ),
                ),
                box FieldElementExpression::Select(
                    box ArrayExpressionInner::Identifier("foo".into())
                        .annotate(Type::FieldElement, 3),
                    box FieldElementExpression::Number(Bn128Field::from(2)),
                ),
            )
            .into(),
        );

        flattener.flatten_statement(&HashMap::new(), &mut statements_flattened, def);

        flattener.flatten_statement(&HashMap::new(), &mut statements_flattened, sum);

        assert_eq!(
            statements_flattened[3],
            FlatStatement::Definition(
                FlatVariable::new(3),
                FlatExpression::Add(
                    box FlatExpression::Add(
                        box FlatExpression::Identifier(FlatVariable::new(0)),
                        box FlatExpression::Identifier(FlatVariable::new(1)),
                    ),
                    box FlatExpression::Identifier(FlatVariable::new(2)),
                )
            )
        );
    }

    #[test]
    fn array_of_array_sum() {
        // field[2][2] foo = [[1, 2], [3, 4]]
        // bar = foo[0][0] + foo[0][1] + foo[1][0] + foo[1][1]
        // we don't optimise detecting constants, this will be done in an optimiser pass

        let mut flattener = Flattener::new();

        let mut statements_flattened = vec![];
        let def = TypedStatement::Definition(
            TypedAssignee::Identifier(Variable::field_array("foo".into(), 4)),
            ArrayExpressionInner::Value(vec![
                ArrayExpressionInner::Value(vec![
                    FieldElementExpression::Number(Bn128Field::from(1)).into(),
                    FieldElementExpression::Number(Bn128Field::from(2)).into(),
                ])
                .annotate(Type::FieldElement, 2)
                .into(),
                ArrayExpressionInner::Value(vec![
                    FieldElementExpression::Number(Bn128Field::from(3)).into(),
                    FieldElementExpression::Number(Bn128Field::from(4)).into(),
                ])
                .annotate(Type::FieldElement, 2)
                .into(),
            ])
            .annotate(Type::array(Type::FieldElement, 2), 2)
            .into(),
        );

        let sum = TypedStatement::Definition(
            TypedAssignee::Identifier(Variable::field_element("bar".into())),
            FieldElementExpression::Add(
                box FieldElementExpression::Add(
                    box FieldElementExpression::Add(
                        box FieldElementExpression::Select(
                            box ArrayExpressionInner::Select(
                                box ArrayExpressionInner::Identifier("foo".into())
                                    .annotate(Type::array(Type::FieldElement, 2), 2),
                                box FieldElementExpression::Number(Bn128Field::from(0)),
                            )
                            .annotate(Type::FieldElement, 2),
                            box FieldElementExpression::Number(Bn128Field::from(0)),
                        ),
                        box FieldElementExpression::Select(
                            box ArrayExpressionInner::Select(
                                box ArrayExpressionInner::Identifier("foo".into())
                                    .annotate(Type::array(Type::FieldElement, 2), 2),
                                box FieldElementExpression::Number(Bn128Field::from(0)),
                            )
                            .annotate(Type::FieldElement, 2),
                            box FieldElementExpression::Number(Bn128Field::from(1)),
                        ),
                    ),
                    box FieldElementExpression::Select(
                        box ArrayExpressionInner::Select(
                            box ArrayExpressionInner::Identifier("foo".into())
                                .annotate(Type::array(Type::FieldElement, 2), 2),
                            box FieldElementExpression::Number(Bn128Field::from(1)),
                        )
                        .annotate(Type::FieldElement, 2),
                        box FieldElementExpression::Number(Bn128Field::from(0)),
                    ),
                ),
                box FieldElementExpression::Select(
                    box ArrayExpressionInner::Select(
                        box ArrayExpressionInner::Identifier("foo".into())
                            .annotate(Type::array(Type::FieldElement, 2), 2),
                        box FieldElementExpression::Number(Bn128Field::from(1)),
                    )
                    .annotate(Type::FieldElement, 2),
                    box FieldElementExpression::Number(Bn128Field::from(1)),
                ),
            )
            .into(),
        );

        flattener.flatten_statement(&HashMap::new(), &mut statements_flattened, def);

        flattener.flatten_statement(&HashMap::new(), &mut statements_flattened, sum);

        assert_eq!(
            statements_flattened[4],
            FlatStatement::Definition(
                FlatVariable::new(4),
                FlatExpression::Add(
                    box FlatExpression::Add(
                        box FlatExpression::Add(
                            box FlatExpression::Identifier(FlatVariable::new(0)),
                            box FlatExpression::Identifier(FlatVariable::new(1)),
                        ),
                        box FlatExpression::Identifier(FlatVariable::new(2))
                    ),
                    box FlatExpression::Identifier(FlatVariable::new(3)),
                )
            )
        );
    }

    #[test]
    fn array_if() {
        // if 1 == 1 then [1] else [3] fi
        let with_arrays = {
            let mut flattener = Flattener::new();
            let mut statements_flattened = vec![];

            let e = ArrayExpressionInner::IfElse(
<<<<<<< HEAD
                box BooleanExpression::Eq(
                    box FieldElementExpression::Number(Bn128Field::from(1)),
                    box FieldElementExpression::Number(Bn128Field::from(1)),
=======
                box BooleanExpression::FieldEq(
                    box FieldElementExpression::Number(FieldPrime::from(1)),
                    box FieldElementExpression::Number(FieldPrime::from(1)),
>>>>>>> 883b7312
                ),
                box ArrayExpressionInner::Value(vec![FieldElementExpression::Number(
                    Bn128Field::from(1),
                )
                .into()])
                .annotate(Type::FieldElement, 1),
                box ArrayExpressionInner::Value(vec![FieldElementExpression::Number(
                    Bn128Field::from(3),
                )
                .into()])
                .annotate(Type::FieldElement, 2),
            )
            .annotate(Type::FieldElement, 1);

            (
                flattener.flatten_array_expression::<FieldElementExpression<_>>(
                    &HashMap::new(),
                    &mut statements_flattened,
                    e,
                )[0]
                .clone(),
                statements_flattened,
            )
        };

        let without_arrays = {
            let mut statements_flattened = vec![];
            let mut flattener = Flattener::new();
            // if 1 == 1 then 1 else 3 fi
            let e = FieldElementExpression::IfElse(
<<<<<<< HEAD
                box BooleanExpression::Eq(
                    box FieldElementExpression::Number(Bn128Field::from(1)),
                    box FieldElementExpression::Number(Bn128Field::from(1)),
=======
                box BooleanExpression::FieldEq(
                    box FieldElementExpression::Number(FieldPrime::from(1)),
                    box FieldElementExpression::Number(FieldPrime::from(1)),
>>>>>>> 883b7312
                ),
                box FieldElementExpression::Number(Bn128Field::from(1)),
                box FieldElementExpression::Number(Bn128Field::from(3)),
            );

            (
                flattener.flatten_field_expression(&HashMap::new(), &mut statements_flattened, e),
                statements_flattened,
            )
        };

        assert_eq!(with_arrays, without_arrays);
    }

    #[test]
    fn next_variable() {
        let mut flattener: Flattener<Bn128Field> = Flattener::new();
        assert_eq!(
            vec![FlatVariable::new(0)],
            flattener.use_variable(&Variable::field_element("a".into()))
        );
        assert_eq!(
            flattener.layout.get(&"a".into()),
            Some(&vec![FlatVariable::new(0)])
        );
        assert_eq!(
            vec![FlatVariable::new(1)],
            flattener.use_variable(&Variable::field_element("a".into()))
        );
        assert_eq!(
            flattener.layout.get(&"a".into()),
            Some(&vec![FlatVariable::new(1)])
        );
        assert_eq!(
            vec![FlatVariable::new(2)],
            flattener.use_variable(&Variable::field_element("a".into()))
        );
        assert_eq!(
            flattener.layout.get(&"a".into()),
            Some(&vec![FlatVariable::new(2)])
        );
    }
}<|MERGE_RESOLUTION|>--- conflicted
+++ resolved
@@ -728,7 +728,7 @@
                 // lhs and rhs are booleans, they flatten to 0 or 1
                 let x = self.flatten_boolean_expression(symbols, statements_flattened, lhs);
                 let y = self.flatten_boolean_expression(symbols, statements_flattened, rhs);
-                // Wanted: Not(X - Y)**2 which is an XNOR 
+                // Wanted: Not(X - Y)**2 which is an XNOR
                 // We know that X and Y are [0, 1]
                 // (X - Y) can become a negative values, which is why squaring the result is needed
                 // Negating this returns correct result
@@ -743,15 +743,12 @@
                 // | 0 | 0 |     0 |             1 |
                 // +---+---+-------+---------------+
 
-                let x_sub_y =  FlatExpression::Sub(box x, box y);
+                let x_sub_y = FlatExpression::Sub(box x, box y);
                 let name_x_mult_x = self.use_sym();
 
                 statements_flattened.push(FlatStatement::Definition(
                     name_x_mult_x,
-                    FlatExpression::Mult(
-                        box x_sub_y.clone(),
-                        box x_sub_y,
-                    ),
+                    FlatExpression::Mult(box x_sub_y.clone(), box x_sub_y),
                 ));
 
                 FlatExpression::Sub(
@@ -1936,15 +1933,9 @@
     #[test]
     fn if_else() {
         let expression = FieldElementExpression::IfElse(
-<<<<<<< HEAD
-            box BooleanExpression::Eq(
+            box BooleanExpression::FieldEq(
                 box FieldElementExpression::Number(Bn128Field::from(32)),
                 box FieldElementExpression::Number(Bn128Field::from(4)),
-=======
-            box BooleanExpression::FieldEq(
-                box FieldElementExpression::Number(FieldPrime::from(32)),
-                box FieldElementExpression::Number(FieldPrime::from(4)),
->>>>>>> 883b7312
             ),
             box FieldElementExpression::Number(Bn128Field::from(12)),
             box FieldElementExpression::Number(Bn128Field::from(51)),
@@ -1978,15 +1969,9 @@
 
         let expression = FieldElementExpression::IfElse(
             box BooleanExpression::And(
-<<<<<<< HEAD
-                box BooleanExpression::Eq(
+                box BooleanExpression::FieldEq(
                     box FieldElementExpression::Number(Bn128Field::from(4)),
                     box FieldElementExpression::Number(Bn128Field::from(4)),
-=======
-                box BooleanExpression::FieldEq(
-                    box FieldElementExpression::Number(FieldPrime::from(4)),
-                    box FieldElementExpression::Number(FieldPrime::from(4)),
->>>>>>> 883b7312
                 ),
                 box BooleanExpression::Lt(
                     box FieldElementExpression::Number(Bn128Field::from(4)),
@@ -2384,15 +2369,9 @@
             let mut statements_flattened = vec![];
 
             let e = ArrayExpressionInner::IfElse(
-<<<<<<< HEAD
-                box BooleanExpression::Eq(
+                box BooleanExpression::FieldEq(
                     box FieldElementExpression::Number(Bn128Field::from(1)),
                     box FieldElementExpression::Number(Bn128Field::from(1)),
-=======
-                box BooleanExpression::FieldEq(
-                    box FieldElementExpression::Number(FieldPrime::from(1)),
-                    box FieldElementExpression::Number(FieldPrime::from(1)),
->>>>>>> 883b7312
                 ),
                 box ArrayExpressionInner::Value(vec![FieldElementExpression::Number(
                     Bn128Field::from(1),
@@ -2423,15 +2402,9 @@
             let mut flattener = Flattener::new();
             // if 1 == 1 then 1 else 3 fi
             let e = FieldElementExpression::IfElse(
-<<<<<<< HEAD
-                box BooleanExpression::Eq(
+                box BooleanExpression::FieldEq(
                     box FieldElementExpression::Number(Bn128Field::from(1)),
                     box FieldElementExpression::Number(Bn128Field::from(1)),
-=======
-                box BooleanExpression::FieldEq(
-                    box FieldElementExpression::Number(FieldPrime::from(1)),
-                    box FieldElementExpression::Number(FieldPrime::from(1)),
->>>>>>> 883b7312
                 ),
                 box FieldElementExpression::Number(Bn128Field::from(1)),
                 box FieldElementExpression::Number(Bn128Field::from(3)),
