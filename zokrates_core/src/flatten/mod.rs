--- conflicted
+++ resolved
@@ -122,69 +122,52 @@
         }
     }
 
-<<<<<<< HEAD
-    /// Loads the code library
-    fn load_corelib<T: Field>(&mut self, functions_flattened: &mut Vec<FlatFunction<T>>) -> () {
-        // Load type casting functions
-        functions_flattened.push(cast(&Type::Boolean, &Type::FieldElement));
-
-        // Load IfElse helper for fields
-        let ie = TypedFunction {
-            id: "_if_else_field",
-            arguments: vec![
-                Parameter {
-                    id: Variable {
-                        id: "condition".into(),
-                        _type: Type::Boolean,
-                    },
-                    private: true,
-                },
-                Parameter {
-                    id: Variable {
-                        id: "consequence".into(),
-                        _type: Type::FieldElement,
-                    },
-                    private: true,
-                },
-                Parameter {
-                    id: Variable {
-                        id: "alternative".into(),
-                        _type: Type::FieldElement,
-                    },
-                    private: true,
-                },
-            ],
-            statements: vec![
-                TypedStatement::Definition(
-                    TypedAssignee::Identifier(Variable::field_element("condition_as_field".into())),
-                    FieldElementExpression::FunctionCall(
-                        "_bool_to_field".to_string(),
-                        vec![BooleanExpression::Identifier("condition".into()).into()],
-                    )
-                    .into(),
-                ),
-                TypedStatement::Return(vec![FieldElementExpression::Add(
-                    box FieldElementExpression::Mult(
-                        box FieldElementExpression::Identifier("condition_as_field".into()),
-                        box FieldElementExpression::Identifier("consequence".into()),
-                    ),
-                    box FieldElementExpression::Mult(
-                        box FieldElementExpression::Sub(
-                            box FieldElementExpression::Number(T::one()),
-                            box FieldElementExpression::Identifier("condition_as_field".into()),
-                        ),
-                        box FieldElementExpression::Identifier("alternative".into()),
-                    ),
-                )
-                .into()]),
-            ],
-            signature: Signature::new()
-                .inputs(vec![Type::Boolean, Type::FieldElement, Type::FieldElement])
-                .outputs(vec![Type::FieldElement]),
-        };
-
-        let ief = self.flatten_function(functions_flattened, ie);
-        functions_flattened.push(ief);
+    fn flatten_if_else_expression<U: Flatten<'ast, T>, T: Field>(
+        &mut self,
+        functions_flattened: &Vec<FlatFunction<T>>,
+        statements_flattened: &mut Vec<FlatStatement<T>>,
+        condition: BooleanExpression<'ast, T>,
+        consequence: U,
+        alternative: U,
+    ) -> FlatExpression<T> {
+        let condition =
+            self.flatten_boolean_expression(functions_flattened, statements_flattened, condition);
+
+        let consequence = consequence.flatten(self, functions_flattened, statements_flattened);
+
+        let alternative = alternative.flatten(self, functions_flattened, statements_flattened);
+
+        let condition_id = self.use_sym();
+        statements_flattened.push(FlatStatement::Definition(condition_id, condition));
+
+        let consequence_id = self.use_sym();
+        statements_flattened.push(FlatStatement::Definition(consequence_id, consequence));
+
+        let alternative_id = self.use_sym();
+        statements_flattened.push(FlatStatement::Definition(alternative_id, alternative));
+
+        let term0 = self.use_sym();
+        statements_flattened.push(FlatStatement::Definition(
+            term0,
+            FlatExpression::Mult(box condition_id.clone().into(), box consequence_id.into()),
+        ));
+        let term1 = self.use_sym();
+        statements_flattened.push(FlatStatement::Definition(
+            term1,
+            FlatExpression::Mult(
+                box FlatExpression::Sub(
+                    box FlatExpression::Number(T::one()),
+                    box condition_id.into(),
+                ),
+                box alternative_id.into(),
+            ),
+        ));
+        let res = self.use_sym();
+        statements_flattened.push(FlatStatement::Definition(
+            res,
+            FlatExpression::Add(box term0.into(), box term1.into()),
+        ));
+        res.into()
     }
 
     fn flatten_select_expression<U: Flatten<'ast, T>, T: Field>(
@@ -312,8 +295,6 @@
         }
     }
 
-=======
->>>>>>> 82916123
     /// Flattens a boolean expression
     ///
     /// # Arguments
@@ -605,28 +586,14 @@
                 true => T::from(1),
                 false => T::from(0),
             }),
-            BooleanExpression::IfElse(box condition, box consequent, box alternative) => self
-                .flatten_function_call(
+            BooleanExpression::IfElse(box condition, box consequence, box alternative) => self
+                .flatten_if_else_expression(
                     functions_flattened,
                     statements_flattened,
-                    &"_if_else_field".to_string(),
-                    vec![Type::FieldElement],
-                    &vec![
-                        condition.into(),
-                        FieldElementExpression::FunctionCall(
-                            "_bool_to_field".to_string(),
-                            vec![consequent.into()],
-                        )
-                        .into(),
-                        FieldElementExpression::FunctionCall(
-                            "_bool_to_field".to_string(),
-                            vec![alternative.into()],
-                        )
-                        .into(),
-                    ],
-                )
-                .expressions[0]
-                .clone(),
+                    condition,
+                    consequence,
+                    alternative,
+                ),
             BooleanExpression::Select(box array, box index) => self
                 .flatten_select_expression::<BooleanExpression<'ast, T>, _>(
                     functions_flattened,
@@ -973,58 +940,14 @@
                     _ => panic!("Expected number as pow exponent"),
                 }
             }
-            FieldElementExpression::IfElse(box condition, box consequence, box alternative) => {
-                let condition = self.flatten_boolean_expression(
+            FieldElementExpression::IfElse(box condition, box consequence, box alternative) => self
+                .flatten_if_else_expression(
                     functions_flattened,
                     statements_flattened,
                     condition,
-                );
-                let consequence = self.flatten_field_expression(
-                    functions_flattened,
-                    statements_flattened,
                     consequence,
-                );
-                let alternative = self.flatten_field_expression(
-                    functions_flattened,
-                    statements_flattened,
                     alternative,
-                );
-
-                let condition_id = self.use_sym();
-                statements_flattened.push(FlatStatement::Definition(condition_id, condition));
-
-                let consequence_id = self.use_sym();
-                statements_flattened.push(FlatStatement::Definition(consequence_id, consequence));
-
-                let alternative_id = self.use_sym();
-                statements_flattened.push(FlatStatement::Definition(alternative_id, alternative));
-
-                let term0 = self.use_sym();
-                statements_flattened.push(FlatStatement::Definition(
-                    term0,
-                    FlatExpression::Mult(
-                        box condition_id.clone().into(),
-                        box consequence_id.into(),
-                    ),
-                ));
-                let term1 = self.use_sym();
-                statements_flattened.push(FlatStatement::Definition(
-                    term1,
-                    FlatExpression::Mult(
-                        box FlatExpression::Sub(
-                            box FlatExpression::Number(T::one()),
-                            box condition_id.into(),
-                        ),
-                        box alternative_id.into(),
-                    ),
-                ));
-                let res = self.use_sym();
-                statements_flattened.push(FlatStatement::Definition(
-                    res,
-                    FlatExpression::Add(box term0.into(), box term1.into()),
-                ));
-                res.into()
-            }
+                ),
             FieldElementExpression::FunctionCall(ref id, ref param_expressions) => {
                 let exprs_flattened = self.flatten_function_call(
                     functions_flattened,
