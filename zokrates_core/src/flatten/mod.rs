--- conflicted
+++ resolved
@@ -433,11 +433,7 @@
                                 replacement_map.insert(o, new_o);
                                 new_o
                             }).collect();
-<<<<<<< HEAD
                             let new_inputs = d.inputs.into_iter().map(|i| i.apply_direct_substitution(&replacement_map)).collect();
-=======
-                            let new_inputs = d.inputs.into_iter().map(|i| replacement_map.get(&i).unwrap().clone()).collect();
->>>>>>> 70ee5265
                             statements_flattened.push(
                                 FlatStatement::Directive(
                                     DirectiveStatement {
