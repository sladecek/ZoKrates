//! Module containing structs and enums to represent a program.
//!
//! @file absy.rs
//! @author Dennis Kuhnert <dennis.kuhnert@campus.tu-berlin.de>
//! @author Jacob Eberhardt <jacob.eberhardt@tu-berlin.de>
//! @date 2017

pub mod folder;
mod parameter;
pub mod types;
mod variable;

pub use crate::typed_absy::parameter::Parameter;
pub use crate::typed_absy::variable::Variable;
<<<<<<< HEAD

use crate::typed_absy::types::{FunctionKey, MemberId, Signature, Type};
=======
use crate::types::{FunctionKey, Signature, Type};
>>>>>>> c8080e96
use embed::FlatEmbed;
use std::collections::HashMap;
use std::convert::TryFrom;
use std::fmt;
use zokrates_field::field::Field;

pub use self::folder::Folder;

/// A identifier for a variable
#[derive(Debug, PartialEq, Clone, Hash, Eq)]
pub struct Identifier<'ast> {
    /// the id of the variable
    pub id: &'ast str,
    /// the version of the variable, used after SSA transformation
    pub version: usize,
    /// the call stack of the variable, used when inlining
    pub stack: Vec<(TypedModuleId, FunctionKey<'ast>, usize)>,
}

/// An identifier for a `TypedModule`. Typically a path or uri.
pub type TypedModuleId = String;

/// A collection of `TypedModule`s
pub type TypedModules<'ast, T> = HashMap<TypedModuleId, TypedModule<'ast, T>>;

/// A collection of `TypedFunctionSymbol`s
/// # Remarks
/// * It is the role of the semantic checker to make sure there are no duplicates for a given `FunctionKey`
///   in a given `TypedModule`, hence the use of a HashMap
pub type TypedFunctionSymbols<'ast, T> = HashMap<FunctionKey<'ast>, TypedFunctionSymbol<'ast, T>>;

/// A typed program as a collection of modules, one of them being the main
#[derive(PartialEq, Debug)]
pub struct TypedProgram<'ast, T: Field> {
    pub modules: TypedModules<'ast, T>,
    pub main: TypedModuleId,
}

impl<'ast, T: Field> fmt::Display for TypedProgram<'ast, T> {
    fn fmt(&self, f: &mut fmt::Formatter) -> fmt::Result {
        for (module_id, module) in &self.modules {
            writeln!(
                f,
                "| {}: |{}",
                module_id,
                if *module_id == self.main {
                    "<---- main"
                } else {
                    ""
                }
            )?;
            writeln!(f, "{}", "-".repeat(100))?;
            writeln!(f, "{}", module)?;
            writeln!(f, "{}", "-".repeat(100))?;
            writeln!(f, "")?;
        }
        write!(f, "")
    }
}

/// A
#[derive(PartialEq, Clone)]
pub struct TypedModule<'ast, T: Field> {
    /// Functions of the program
    pub functions: TypedFunctionSymbols<'ast, T>,
}

impl<'ast> fmt::Display for Identifier<'ast> {
    fn fmt(&self, f: &mut fmt::Formatter) -> fmt::Result {
<<<<<<< HEAD
        if self.version == 0 && self.stack.len() == 0 {
=======
        if self.stack.len() == 0 && self.version == 0 {
>>>>>>> c8080e96
            write!(f, "{}", self.id)
        } else {
            write!(
                f,
                "{}_{}_{}",
                self.stack
                    .iter()
                    .map(|(name, sig, count)| format!("{}_{}_{}", name, sig.to_slug(), count))
                    .collect::<Vec<_>>()
                    .join("_"),
                self.id,
                self.version
            )
        }
    }
}

impl<'ast> From<&'ast str> for Identifier<'ast> {
    fn from(id: &'ast str) -> Identifier<'ast> {
        Identifier {
            id,
            version: 0,
            stack: vec![],
        }
    }
}

#[cfg(test)]
impl<'ast> Identifier<'ast> {
    pub fn version(mut self, version: usize) -> Self {
        self.version = version;
        self
    }

    pub fn stack(mut self, stack: Vec<(TypedModuleId, FunctionKey<'ast>, usize)>) -> Self {
        self.stack = stack;
        self
    }
}

#[derive(Debug, Clone, PartialEq)]
pub enum TypedFunctionSymbol<'ast, T: Field> {
    Here(TypedFunction<'ast, T>),
    There(FunctionKey<'ast>, TypedModuleId),
    Flat(FlatEmbed),
}

impl<'ast, T: Field> TypedFunctionSymbol<'ast, T> {
    pub fn signature<'a>(&'a self, modules: &'a TypedModules<T>) -> Signature {
        match self {
            TypedFunctionSymbol::Here(f) => f.signature.clone(),
            TypedFunctionSymbol::There(key, module_id) => modules
                .get(module_id)
                .unwrap()
                .functions
                .get(key)
                .unwrap()
                .signature(&modules)
                .clone(),
            TypedFunctionSymbol::Flat(flat_fun) => flat_fun.signature::<T>(),
        }
    }
}

impl<'ast, T: Field> fmt::Display for TypedModule<'ast, T> {
    fn fmt(&self, f: &mut fmt::Formatter) -> fmt::Result {
        let res = self
            .functions
            .iter()
            .map(|(key, symbol)| match symbol {
                TypedFunctionSymbol::Here(ref function) => format!("def {}{}", key.id, function),
                TypedFunctionSymbol::There(ref fun_key, ref module_id) => format!(
                    "import {} from \"{}\" as {} // with signature {}",
                    fun_key.id, module_id, key.id, key.signature
                ),
                TypedFunctionSymbol::Flat(ref flat_fun) => {
                    format!("def {}{}:\n\t// hidden", key.id, flat_fun.signature::<T>())
                }
            })
            .collect::<Vec<_>>();
        write!(f, "{}", res.join("\n"))
    }
}

impl<'ast, T: Field> fmt::Debug for TypedModule<'ast, T> {
    fn fmt(&self, f: &mut fmt::Formatter) -> fmt::Result {
        write!(
            f,
            "module(\n\tfunctions:\n\t\t{}\n)",
            self.functions
                .iter()
                .map(|x| format!("{:?}", x))
                .collect::<Vec<_>>()
                .join("\n\t\t")
        )
    }
}

/// A typed function
#[derive(Clone, PartialEq)]
pub struct TypedFunction<'ast, T: Field> {
    /// Arguments of the function
    pub arguments: Vec<Parameter<'ast>>,
    /// Vector of statements that are executed when running the function
    pub statements: Vec<TypedStatement<'ast, T>>,
    /// function signature
    pub signature: Signature,
}

impl<'ast, T: Field> fmt::Display for TypedFunction<'ast, T> {
    fn fmt(&self, f: &mut fmt::Formatter) -> fmt::Result {
        write!(
            f,
            "({}) -> ({}):\n{}",
            self.arguments
                .iter()
                .map(|x| format!("{}", x))
                .collect::<Vec<_>>()
                .join(", "),
            self.signature
                .outputs
                .iter()
                .map(|x| format!("{}", x))
                .collect::<Vec<_>>()
                .join(", "),
            self.statements
                .iter()
                .map(|x| format!("\t{}", x))
                .collect::<Vec<_>>()
                .join("\n")
        )
    }
}

impl<'ast, T: Field> fmt::Debug for TypedFunction<'ast, T> {
    fn fmt(&self, f: &mut fmt::Formatter) -> fmt::Result {
        write!(
            f,
            "TypedFunction(arguments: {:?}, ...):\n{}",
            self.arguments,
            self.statements
                .iter()
                .map(|x| format!("\t{:?}", x))
                .collect::<Vec<_>>()
                .join("\n")
        )
    }
}

/// Something we can assign to.
#[derive(Clone, PartialEq, Hash, Eq)]
pub enum TypedAssignee<'ast, T: Field> {
    Identifier(Variable<'ast>),
    Select(
        Box<TypedAssignee<'ast, T>>,
        Box<FieldElementExpression<'ast, T>>,
    ),
}

impl<'ast, T: Field> Typed for TypedAssignee<'ast, T> {
    fn get_type(&self) -> Type {
        match *self {
            TypedAssignee::Identifier(ref v) => v.get_type(),
            TypedAssignee::Select(ref a, _) => {
                let a_type = a.get_type();
                match a_type {
                    Type::Array(box t, _) => t,
                    _ => unreachable!("an array element should only be defined over arrays"),
                }
            }
        }
    }
}

impl<'ast, T: Field> fmt::Debug for TypedAssignee<'ast, T> {
    fn fmt(&self, f: &mut fmt::Formatter) -> fmt::Result {
        match *self {
            TypedAssignee::Identifier(ref s) => write!(f, "{}", s.id),
            TypedAssignee::Select(ref a, ref e) => write!(f, "{}[{}]", a, e),
        }
    }
}

impl<'ast, T: Field> fmt::Display for TypedAssignee<'ast, T> {
    fn fmt(&self, f: &mut fmt::Formatter) -> fmt::Result {
        write!(f, "{:?}", self)
    }
}

/// A statement in a `TypedFunction`
#[derive(Clone, PartialEq, Hash, Eq)]
pub enum TypedStatement<'ast, T: Field> {
    Return(Vec<TypedExpression<'ast, T>>),
    Definition(TypedAssignee<'ast, T>, TypedExpression<'ast, T>),
    Declaration(Variable<'ast>),
    Condition(TypedExpression<'ast, T>, TypedExpression<'ast, T>),
    For(Variable<'ast>, T, T, Vec<TypedStatement<'ast, T>>),
    MultipleDefinition(Vec<Variable<'ast>>, TypedExpressionList<'ast, T>),
}

impl<'ast, T: Field> fmt::Debug for TypedStatement<'ast, T> {
    fn fmt(&self, f: &mut fmt::Formatter) -> fmt::Result {
        match *self {
            TypedStatement::Return(ref exprs) => {
                write!(f, "Return(")?;
                for (i, expr) in exprs.iter().enumerate() {
                    write!(f, "{}", expr)?;
                    if i < exprs.len() - 1 {
                        write!(f, ", ")?;
                    }
                }
                write!(f, ")")
            }
            TypedStatement::Declaration(ref var) => write!(f, "Declaration({:?})", var),
            TypedStatement::Definition(ref lhs, ref rhs) => {
                write!(f, "Definition({:?}, {:?})", lhs, rhs)
            }
            TypedStatement::Condition(ref lhs, ref rhs) => {
                write!(f, "Condition({:?}, {:?})", lhs, rhs)
            }
            TypedStatement::For(ref var, ref start, ref stop, ref list) => {
                write!(f, "for {:?} in {:?}..{:?} do\n", var, start, stop)?;
                for l in list {
                    write!(f, "\t\t{:?}\n", l)?;
                }
                write!(f, "\tendfor")
            }
            TypedStatement::MultipleDefinition(ref lhs, ref rhs) => {
                write!(f, "MultipleDefinition({:?}, {:?})", lhs, rhs)
            }
        }
    }
}

impl<'ast, T: Field> fmt::Display for TypedStatement<'ast, T> {
    fn fmt(&self, f: &mut fmt::Formatter) -> fmt::Result {
        match *self {
            TypedStatement::Return(ref exprs) => {
                write!(f, "return ")?;
                for (i, expr) in exprs.iter().enumerate() {
                    write!(f, "{}", expr)?;
                    if i < exprs.len() - 1 {
                        write!(f, ", ")?;
                    }
                }
                write!(f, "")
            }
            TypedStatement::Declaration(ref var) => write!(f, "{}", var),
            TypedStatement::Definition(ref lhs, ref rhs) => write!(f, "{} = {}", lhs, rhs),
            TypedStatement::Condition(ref lhs, ref rhs) => write!(f, "{} == {}", lhs, rhs),
            TypedStatement::For(ref var, ref start, ref stop, ref list) => {
                write!(f, "for {} in {}..{} do\n", var, start, stop)?;
                for l in list {
                    write!(f, "\t\t{}\n", l)?;
                }
                write!(f, "\tendfor")
            }
            TypedStatement::MultipleDefinition(ref ids, ref rhs) => {
                for (i, id) in ids.iter().enumerate() {
                    write!(f, "{}", id)?;
                    if i < ids.len() - 1 {
                        write!(f, ", ")?;
                    }
                }
                write!(f, " = {}", rhs)
            }
        }
    }
}

pub trait Typed {
    fn get_type(&self) -> Type;
}

/// A typed expression
#[derive(Clone, PartialEq, Hash, Eq)]
pub enum TypedExpression<'ast, T: Field> {
    Boolean(BooleanExpression<'ast, T>),
    FieldElement(FieldElementExpression<'ast, T>),
    Array(ArrayExpression<'ast, T>),
    Struct(StructExpression<'ast, T>),
}

impl<'ast, T: Field> From<BooleanExpression<'ast, T>> for TypedExpression<'ast, T> {
    fn from(e: BooleanExpression<'ast, T>) -> TypedExpression<T> {
        TypedExpression::Boolean(e)
    }
}

impl<'ast, T: Field> From<FieldElementExpression<'ast, T>> for TypedExpression<'ast, T> {
    fn from(e: FieldElementExpression<'ast, T>) -> TypedExpression<T> {
        TypedExpression::FieldElement(e)
    }
}

impl<'ast, T: Field> From<ArrayExpression<'ast, T>> for TypedExpression<'ast, T> {
    fn from(e: ArrayExpression<'ast, T>) -> TypedExpression<T> {
        TypedExpression::Array(e)
    }
}

impl<'ast, T: Field> From<StructExpression<'ast, T>> for TypedExpression<'ast, T> {
    fn from(e: StructExpression<'ast, T>) -> TypedExpression<T> {
        TypedExpression::Struct(e)
    }
}

impl<'ast, T: Field> fmt::Display for TypedExpression<'ast, T> {
    fn fmt(&self, f: &mut fmt::Formatter) -> fmt::Result {
        match *self {
            TypedExpression::Boolean(ref e) => write!(f, "{}", e),
            TypedExpression::FieldElement(ref e) => write!(f, "{}", e),
            TypedExpression::Array(ref e) => write!(f, "{}", e),
            TypedExpression::Struct(ref s) => write!(f, "{}", s),
        }
    }
}

impl<'ast, T: Field> fmt::Debug for TypedExpression<'ast, T> {
    fn fmt(&self, f: &mut fmt::Formatter) -> fmt::Result {
        match *self {
            TypedExpression::Boolean(ref e) => write!(f, "{:?}", e),
            TypedExpression::FieldElement(ref e) => write!(f, "{:?}", e),
            TypedExpression::Array(ref e) => write!(f, "{:?}", e),
            TypedExpression::Struct(ref s) => write!(f, "{}", s),
        }
    }
}

impl<'ast, T: Field> fmt::Display for ArrayExpression<'ast, T> {
    fn fmt(&self, f: &mut fmt::Formatter) -> fmt::Result {
        write!(f, "{}", self.inner)
    }
}

impl<'ast, T: Field> fmt::Debug for ArrayExpression<'ast, T> {
    fn fmt(&self, f: &mut fmt::Formatter) -> fmt::Result {
        write!(f, "{:?}", self.inner)
    }
}

impl<'ast, T: Field> fmt::Display for StructExpression<'ast, T> {
    fn fmt(&self, f: &mut fmt::Formatter) -> fmt::Result {
        write!(f, "{}", self.inner)
    }
}

impl<'ast, T: Field> fmt::Debug for StructExpression<'ast, T> {
    fn fmt(&self, f: &mut fmt::Formatter) -> fmt::Result {
        write!(f, "{:?}", self.inner)
    }
}

impl<'ast, T: Field> Typed for TypedExpression<'ast, T> {
    fn get_type(&self) -> Type {
        match *self {
            TypedExpression::Boolean(ref e) => e.get_type(),
            TypedExpression::FieldElement(ref e) => e.get_type(),
            TypedExpression::Array(ref e) => e.get_type(),
            TypedExpression::Struct(ref s) => s.get_type(),
        }
    }
}

impl<'ast, T: Field> Typed for ArrayExpression<'ast, T> {
    fn get_type(&self) -> Type {
        Type::array(self.ty.clone(), self.size)
    }
}

<<<<<<< HEAD
impl<'ast, T: Field> Typed for StructExpression<'ast, T> {
    fn get_type(&self) -> Type {
        Type::Struct(self.ty.clone())
=======
impl<'ast, T: Field> Typed for FieldElementExpression<'ast, T> {
    fn get_type(&self) -> Type {
        Type::FieldElement
    }
}

impl<'ast, T: Field> Typed for BooleanExpression<'ast, T> {
    fn get_type(&self) -> Type {
        Type::Boolean
>>>>>>> c8080e96
    }
}

pub trait MultiTyped {
    fn get_types(&self) -> &Vec<Type>;
}

#[derive(Clone, PartialEq, Hash, Eq)]
pub enum TypedExpressionList<'ast, T: Field> {
    FunctionCall(FunctionKey<'ast>, Vec<TypedExpression<'ast, T>>, Vec<Type>),
}

impl<'ast, T: Field> MultiTyped for TypedExpressionList<'ast, T> {
    fn get_types(&self) -> &Vec<Type> {
        match *self {
            TypedExpressionList::FunctionCall(_, _, ref types) => types,
        }
    }
}

/// An expression of type `field`
#[derive(Clone, PartialEq, Hash, Eq)]
pub enum FieldElementExpression<'ast, T: Field> {
    Number(T),
    Identifier(Identifier<'ast>),
    Add(
        Box<FieldElementExpression<'ast, T>>,
        Box<FieldElementExpression<'ast, T>>,
    ),
    Sub(
        Box<FieldElementExpression<'ast, T>>,
        Box<FieldElementExpression<'ast, T>>,
    ),
    Mult(
        Box<FieldElementExpression<'ast, T>>,
        Box<FieldElementExpression<'ast, T>>,
    ),
    Div(
        Box<FieldElementExpression<'ast, T>>,
        Box<FieldElementExpression<'ast, T>>,
    ),
    Pow(
        Box<FieldElementExpression<'ast, T>>,
        Box<FieldElementExpression<'ast, T>>,
    ),
    IfElse(
        Box<BooleanExpression<'ast, T>>,
        Box<FieldElementExpression<'ast, T>>,
        Box<FieldElementExpression<'ast, T>>,
    ),
    FunctionCall(FunctionKey<'ast>, Vec<TypedExpression<'ast, T>>),
    Member(Box<StructExpression<'ast, T>>, MemberId),
    Select(
        Box<ArrayExpression<'ast, T>>,
        Box<FieldElementExpression<'ast, T>>,
    ),
}

/// An expression of type `bool`
#[derive(Clone, PartialEq, Hash, Eq)]
pub enum BooleanExpression<'ast, T: Field> {
    Identifier(Identifier<'ast>),
    Value(bool),
    Lt(
        Box<FieldElementExpression<'ast, T>>,
        Box<FieldElementExpression<'ast, T>>,
    ),
    Le(
        Box<FieldElementExpression<'ast, T>>,
        Box<FieldElementExpression<'ast, T>>,
    ),
    Eq(
        Box<FieldElementExpression<'ast, T>>,
        Box<FieldElementExpression<'ast, T>>,
    ),
    Ge(
        Box<FieldElementExpression<'ast, T>>,
        Box<FieldElementExpression<'ast, T>>,
    ),
    Gt(
        Box<FieldElementExpression<'ast, T>>,
        Box<FieldElementExpression<'ast, T>>,
    ),
    Or(
        Box<BooleanExpression<'ast, T>>,
        Box<BooleanExpression<'ast, T>>,
    ),
    And(
        Box<BooleanExpression<'ast, T>>,
        Box<BooleanExpression<'ast, T>>,
    ),
    Not(Box<BooleanExpression<'ast, T>>),
    IfElse(
        Box<BooleanExpression<'ast, T>>,
        Box<BooleanExpression<'ast, T>>,
        Box<BooleanExpression<'ast, T>>,
    ),
    Member(Box<StructExpression<'ast, T>>, MemberId),
    Select(
        Box<ArrayExpression<'ast, T>>,
        Box<FieldElementExpression<'ast, T>>,
    ),
}

#[derive(Clone, PartialEq, Hash, Eq)]
pub struct ArrayExpression<'ast, T: Field> {
    size: usize,
    ty: Type,
    inner: ArrayExpressionInner<'ast, T>,
}

#[derive(Clone, PartialEq, Hash, Eq)]
pub enum ArrayExpressionInner<'ast, T: Field> {
    Identifier(Identifier<'ast>),
    Value(Vec<TypedExpression<'ast, T>>),
    FunctionCall(FunctionKey<'ast>, Vec<TypedExpression<'ast, T>>),
    IfElse(
        Box<BooleanExpression<'ast, T>>,
        Box<ArrayExpression<'ast, T>>,
        Box<ArrayExpression<'ast, T>>,
    ),
    Member(Box<StructExpression<'ast, T>>, MemberId),
    Select(
        Box<ArrayExpression<'ast, T>>,
        Box<FieldElementExpression<'ast, T>>,
    ),
}

impl<'ast, T: Field> ArrayExpressionInner<'ast, T> {
    pub fn annotate(self, ty: Type, size: usize) -> ArrayExpression<'ast, T> {
        ArrayExpression {
            size,
            ty,
            inner: self,
        }
    }
}

impl<'ast, T: Field> ArrayExpression<'ast, T> {
    pub fn inner_type(&self) -> &Type {
        &self.ty
    }

    pub fn size(&self) -> usize {
        self.size
    }

    pub fn as_inner(&self) -> &ArrayExpressionInner<'ast, T> {
        &self.inner
    }

    pub fn into_inner(self) -> ArrayExpressionInner<'ast, T> {
        self.inner
    }
}

#[derive(Clone, PartialEq, Hash, Eq)]
pub struct StructExpression<'ast, T: Field> {
    ty: Vec<(MemberId, Type)>,
    inner: StructExpressionInner<'ast, T>,
}

impl<'ast, T: Field> StructExpression<'ast, T> {
    pub fn ty(&self) -> &Vec<(MemberId, Type)> {
        &self.ty
    }

    pub fn into_inner(self) -> StructExpressionInner<'ast, T> {
        self.inner
    }
}

#[derive(Clone, PartialEq, Hash, Eq)]
pub enum StructExpressionInner<'ast, T: Field> {
    Identifier(Identifier<'ast>),
    Value(Vec<TypedExpression<'ast, T>>),
    FunctionCall(FunctionKey<'ast>, Vec<TypedExpression<'ast, T>>),
    IfElse(
        Box<BooleanExpression<'ast, T>>,
        Box<StructExpression<'ast, T>>,
        Box<StructExpression<'ast, T>>,
    ),
    Member(Box<StructExpression<'ast, T>>, MemberId),
    Select(
        Box<ArrayExpression<'ast, T>>,
        Box<FieldElementExpression<'ast, T>>,
    ),
}

impl<'ast, T: Field> StructExpressionInner<'ast, T> {
    pub fn annotate(self, ty: Vec<(MemberId, Type)>) -> StructExpression<'ast, T> {
        StructExpression { ty, inner: self }
    }
}

// Downcasts

impl<'ast, T: Field> TryFrom<TypedExpression<'ast, T>> for FieldElementExpression<'ast, T> {
    type Error = ();

    fn try_from(
        te: TypedExpression<'ast, T>,
    ) -> Result<FieldElementExpression<'ast, T>, Self::Error> {
        match te {
            TypedExpression::FieldElement(e) => Ok(e),
            _ => Err(()),
        }
    }
}

impl<'ast, T: Field> TryFrom<TypedExpression<'ast, T>> for BooleanExpression<'ast, T> {
    type Error = ();

    fn try_from(te: TypedExpression<'ast, T>) -> Result<BooleanExpression<'ast, T>, Self::Error> {
        match te {
            TypedExpression::Boolean(e) => Ok(e),
            _ => Err(()),
        }
    }
}

impl<'ast, T: Field> TryFrom<TypedExpression<'ast, T>> for ArrayExpression<'ast, T> {
    type Error = ();

    fn try_from(te: TypedExpression<'ast, T>) -> Result<ArrayExpression<'ast, T>, Self::Error> {
        match te {
            TypedExpression::Array(e) => Ok(e),
            _ => Err(()),
        }
    }
}

impl<'ast, T: Field> TryFrom<TypedExpression<'ast, T>> for StructExpression<'ast, T> {
    type Error = ();

    fn try_from(te: TypedExpression<'ast, T>) -> Result<StructExpression<'ast, T>, Self::Error> {
        match te {
            TypedExpression::Struct(e) => Ok(e),
            _ => Err(()),
        }
    }
}

impl<'ast, T: Field> fmt::Display for FieldElementExpression<'ast, T> {
    fn fmt(&self, f: &mut fmt::Formatter) -> fmt::Result {
        match *self {
            FieldElementExpression::Number(ref i) => write!(f, "{}", i),
            FieldElementExpression::Identifier(ref var) => write!(f, "{}", var),
            FieldElementExpression::Add(ref lhs, ref rhs) => write!(f, "({} + {})", lhs, rhs),
            FieldElementExpression::Sub(ref lhs, ref rhs) => write!(f, "({} - {})", lhs, rhs),
            FieldElementExpression::Mult(ref lhs, ref rhs) => write!(f, "({} * {})", lhs, rhs),
            FieldElementExpression::Div(ref lhs, ref rhs) => write!(f, "({} / {})", lhs, rhs),
            FieldElementExpression::Pow(ref lhs, ref rhs) => write!(f, "{}**{}", lhs, rhs),
            FieldElementExpression::IfElse(ref condition, ref consequent, ref alternative) => {
                write!(
                    f,
                    "if {} then {} else {} fi",
                    condition, consequent, alternative
                )
            }
            FieldElementExpression::FunctionCall(ref k, ref p) => {
                write!(f, "{}(", k.id,)?;
                for (i, param) in p.iter().enumerate() {
                    write!(f, "{}", param)?;
                    if i < p.len() - 1 {
                        write!(f, ", ")?;
                    }
                }
                write!(f, ")")
            }
            FieldElementExpression::Member(ref struc, ref id) => write!(f, "{}.{}", struc, id),
            FieldElementExpression::Select(ref id, ref index) => write!(f, "{}[{}]", id, index),
        }
    }
}

impl<'ast, T: Field> fmt::Display for BooleanExpression<'ast, T> {
    fn fmt(&self, f: &mut fmt::Formatter) -> fmt::Result {
        match *self {
            BooleanExpression::Identifier(ref var) => write!(f, "{}", var),
            BooleanExpression::Lt(ref lhs, ref rhs) => write!(f, "{} < {}", lhs, rhs),
            BooleanExpression::Le(ref lhs, ref rhs) => write!(f, "{} <= {}", lhs, rhs),
            BooleanExpression::Eq(ref lhs, ref rhs) => write!(f, "{} == {}", lhs, rhs),
            BooleanExpression::Ge(ref lhs, ref rhs) => write!(f, "{} >= {}", lhs, rhs),
            BooleanExpression::Gt(ref lhs, ref rhs) => write!(f, "{} > {}", lhs, rhs),
            BooleanExpression::Or(ref lhs, ref rhs) => write!(f, "{} || {}", lhs, rhs),
            BooleanExpression::And(ref lhs, ref rhs) => write!(f, "{} && {}", lhs, rhs),
            BooleanExpression::Not(ref exp) => write!(f, "!{}", exp),
            BooleanExpression::Value(b) => write!(f, "{}", b),
            BooleanExpression::IfElse(ref condition, ref consequent, ref alternative) => write!(
                f,
                "if {} then {} else {} fi",
                condition, consequent, alternative
            ),
            BooleanExpression::Member(ref struc, ref id) => write!(f, "{}.{}", struc, id),
            BooleanExpression::Select(ref id, ref index) => write!(f, "{}[{}]", id, index),
        }
    }
}

impl<'ast, T: Field> fmt::Display for ArrayExpressionInner<'ast, T> {
    fn fmt(&self, f: &mut fmt::Formatter) -> fmt::Result {
        match *self {
            ArrayExpressionInner::Identifier(ref var) => write!(f, "{}", var),
            ArrayExpressionInner::Value(ref values) => write!(
                f,
                "[{}]",
                values
                    .iter()
                    .map(|o| o.to_string())
                    .collect::<Vec<String>>()
                    .join(", ")
            ),
            ArrayExpressionInner::FunctionCall(ref key, ref p) => {
                write!(f, "{}(", key.id,)?;
                for (i, param) in p.iter().enumerate() {
                    write!(f, "{}", param)?;
                    if i < p.len() - 1 {
                        write!(f, ", ")?;
                    }
                }
                write!(f, ")")
            }
            ArrayExpressionInner::IfElse(ref condition, ref consequent, ref alternative) => write!(
                f,
                "if {} then {} else {} fi",
                condition, consequent, alternative
            ),
            ArrayExpressionInner::Member(ref s, ref id) => write!(f, "{}.{}", s, id),
            ArrayExpressionInner::Select(ref id, ref index) => write!(f, "{}[{}]", id, index),
        }
    }
}

impl<'ast, T: Field> fmt::Display for StructExpressionInner<'ast, T> {
    fn fmt(&self, f: &mut fmt::Formatter) -> fmt::Result {
        match *self {
            StructExpressionInner::Identifier(ref var) => write!(f, "{}", var),
            StructExpressionInner::Value(ref values) => write!(
                f,
                "[{}]",
                values
                    .iter()
                    .map(|o| o.to_string())
                    .collect::<Vec<String>>()
                    .join(", ")
            ),
            StructExpressionInner::FunctionCall(ref key, ref p) => {
                write!(f, "{}(", key.id,)?;
                for (i, param) in p.iter().enumerate() {
                    write!(f, "{}", param)?;
                    if i < p.len() - 1 {
                        write!(f, ", ")?;
                    }
                }
                write!(f, ")")
            }
            StructExpressionInner::IfElse(ref condition, ref consequent, ref alternative) => {
                write!(
                    f,
                    "if {} then {} else {} fi",
                    condition, consequent, alternative
                )
            }
            StructExpressionInner::Member(ref struc, ref id) => write!(f, "{}.{}", struc, id),
            StructExpressionInner::Select(ref id, ref index) => write!(f, "{}[{}]", id, index),
        }
    }
}

impl<'ast, T: Field> fmt::Debug for BooleanExpression<'ast, T> {
    fn fmt(&self, f: &mut fmt::Formatter) -> fmt::Result {
        write!(f, "{}", self)
    }
}

impl<'ast, T: Field> fmt::Debug for FieldElementExpression<'ast, T> {
    fn fmt(&self, f: &mut fmt::Formatter) -> fmt::Result {
        match *self {
            FieldElementExpression::Number(ref i) => write!(f, "Num({})", i),
            FieldElementExpression::Identifier(ref var) => write!(f, "Ide({})", var),
            FieldElementExpression::Add(ref lhs, ref rhs) => write!(f, "Add({:?}, {:?})", lhs, rhs),
            FieldElementExpression::Sub(ref lhs, ref rhs) => write!(f, "Sub({:?}, {:?})", lhs, rhs),
            FieldElementExpression::Mult(ref lhs, ref rhs) => {
                write!(f, "Mult({:?}, {:?})", lhs, rhs)
            }
            FieldElementExpression::Div(ref lhs, ref rhs) => write!(f, "Div({:?}, {:?})", lhs, rhs),
            FieldElementExpression::Pow(ref lhs, ref rhs) => write!(f, "Pow({:?}, {:?})", lhs, rhs),
            FieldElementExpression::IfElse(ref condition, ref consequent, ref alternative) => {
                write!(
                    f,
                    "IfElse({:?}, {:?}, {:?})",
                    condition, consequent, alternative
                )
            }
            FieldElementExpression::FunctionCall(ref i, ref p) => {
                write!(f, "FunctionCall({:?}, (", i)?;
                f.debug_list().entries(p.iter()).finish()?;
                write!(f, ")")
            }
            FieldElementExpression::Member(ref struc, ref id) => {
                write!(f, "Member({:?}, {:?})", struc, id)
            }
            FieldElementExpression::Select(ref id, ref index) => {
                write!(f, "Select({:?}, {:?})", id, index)
            }
        }
    }
}

impl<'ast, T: Field> fmt::Debug for ArrayExpressionInner<'ast, T> {
    fn fmt(&self, f: &mut fmt::Formatter) -> fmt::Result {
        match *self {
            ArrayExpressionInner::Identifier(ref var) => write!(f, "Identifier({:?})", var),
            ArrayExpressionInner::Value(ref values) => write!(f, "Value({:?})", values),
            ArrayExpressionInner::FunctionCall(ref i, ref p) => {
                write!(f, "FunctionCall({:?}, (", i)?;
                f.debug_list().entries(p.iter()).finish()?;
                write!(f, ")")
            }
            ArrayExpressionInner::IfElse(ref condition, ref consequent, ref alternative) => write!(
                f,
                "IfElse({:?}, {:?}, {:?})",
                condition, consequent, alternative
            ),
            ArrayExpressionInner::Member(ref struc, ref id) => {
                write!(f, "Member({:?}, {:?})", struc, id)
            }
            ArrayExpressionInner::Select(ref id, ref index) => {
                write!(f, "Select({:?}, {:?})", id, index)
            }
        }
    }
}

impl<'ast, T: Field> fmt::Debug for StructExpressionInner<'ast, T> {
    fn fmt(&self, f: &mut fmt::Formatter) -> fmt::Result {
        match *self {
            StructExpressionInner::Identifier(ref var) => write!(f, "{:?}", var),
            StructExpressionInner::Value(ref values) => write!(f, "{:?}", values),
            StructExpressionInner::FunctionCall(ref i, ref p) => {
                write!(f, "FunctionCall({:?}, (", i)?;
                f.debug_list().entries(p.iter()).finish()?;
                write!(f, ")")
            }
            StructExpressionInner::IfElse(ref condition, ref consequent, ref alternative) => {
                write!(
                    f,
                    "IfElse({:?}, {:?}, {:?})",
                    condition, consequent, alternative
                )
            }
            StructExpressionInner::Member(ref struc, ref id) => {
                write!(f, "Member({:?}, {:?})", struc, id)
            }
            StructExpressionInner::Select(ref id, ref index) => {
                write!(f, "Select({:?}, {:?})", id, index)
            }
        }
    }
}

impl<'ast, T: Field> fmt::Display for TypedExpressionList<'ast, T> {
    fn fmt(&self, f: &mut fmt::Formatter) -> fmt::Result {
        match *self {
            TypedExpressionList::FunctionCall(ref key, ref p, _) => {
                write!(f, "{}(", key.id,)?;
                for (i, param) in p.iter().enumerate() {
                    write!(f, "{}", param)?;
                    if i < p.len() - 1 {
                        write!(f, ", ")?;
                    }
                }
                write!(f, ")")
            }
        }
    }
}

impl<'ast, T: Field> fmt::Debug for TypedExpressionList<'ast, T> {
    fn fmt(&self, f: &mut fmt::Formatter) -> fmt::Result {
        match *self {
            TypedExpressionList::FunctionCall(ref i, ref p, _) => {
                write!(f, "FunctionCall({:?}, (", i)?;
                f.debug_list().entries(p.iter()).finish()?;
                write!(f, ")")
            }
        }
    }
}

// Common behaviour accross expressions

pub trait IfElse<'ast, T: Field> {
    fn if_else(condition: BooleanExpression<'ast, T>, consequence: Self, alternative: Self)
        -> Self;
}

impl<'ast, T: Field> IfElse<'ast, T> for FieldElementExpression<'ast, T> {
    fn if_else(
        condition: BooleanExpression<'ast, T>,
        consequence: Self,
        alternative: Self,
    ) -> Self {
        FieldElementExpression::IfElse(box condition, box consequence, box alternative)
    }
}

impl<'ast, T: Field> IfElse<'ast, T> for BooleanExpression<'ast, T> {
    fn if_else(
        condition: BooleanExpression<'ast, T>,
        consequence: Self,
        alternative: Self,
    ) -> Self {
        BooleanExpression::IfElse(box condition, box consequence, box alternative)
    }
}

impl<'ast, T: Field> IfElse<'ast, T> for ArrayExpression<'ast, T> {
    fn if_else(
        condition: BooleanExpression<'ast, T>,
        consequence: Self,
        alternative: Self,
    ) -> Self {
        let ty = consequence.inner_type().clone();
        let size = consequence.size();
        ArrayExpressionInner::IfElse(box condition, box consequence, box alternative)
            .annotate(ty, size)
    }
}

pub trait Select<'ast, T: Field> {
    fn select(array: ArrayExpression<'ast, T>, index: FieldElementExpression<'ast, T>) -> Self;
}

impl<'ast, T: Field> Select<'ast, T> for FieldElementExpression<'ast, T> {
    fn select(array: ArrayExpression<'ast, T>, index: FieldElementExpression<'ast, T>) -> Self {
        FieldElementExpression::Select(box array, box index)
    }
}

impl<'ast, T: Field> Select<'ast, T> for BooleanExpression<'ast, T> {
    fn select(array: ArrayExpression<'ast, T>, index: FieldElementExpression<'ast, T>) -> Self {
        BooleanExpression::Select(box array, box index)
    }
}

impl<'ast, T: Field> Select<'ast, T> for ArrayExpression<'ast, T> {
    fn select(array: ArrayExpression<'ast, T>, index: FieldElementExpression<'ast, T>) -> Self {
        let (ty, size) = match array.inner_type() {
            Type::Array(inner, size) => (inner.clone(), size.clone()),
            _ => unreachable!(),
        };

        ArrayExpressionInner::Select(box array, box index).annotate(*ty, size)
    }
}<|MERGE_RESOLUTION|>--- conflicted
+++ resolved
@@ -12,12 +12,8 @@
 
 pub use crate::typed_absy::parameter::Parameter;
 pub use crate::typed_absy::variable::Variable;
-<<<<<<< HEAD
 
 use crate::typed_absy::types::{FunctionKey, MemberId, Signature, Type};
-=======
-use crate::types::{FunctionKey, Signature, Type};
->>>>>>> c8080e96
 use embed::FlatEmbed;
 use std::collections::HashMap;
 use std::convert::TryFrom;
@@ -87,11 +83,7 @@
 
 impl<'ast> fmt::Display for Identifier<'ast> {
     fn fmt(&self, f: &mut fmt::Formatter) -> fmt::Result {
-<<<<<<< HEAD
-        if self.version == 0 && self.stack.len() == 0 {
-=======
         if self.stack.len() == 0 && self.version == 0 {
->>>>>>> c8080e96
             write!(f, "{}", self.id)
         } else {
             write!(
@@ -435,7 +427,39 @@
 
 impl<'ast, T: Field> fmt::Display for StructExpression<'ast, T> {
     fn fmt(&self, f: &mut fmt::Formatter) -> fmt::Result {
-        write!(f, "{}", self.inner)
+        match self.inner {
+            StructExpressionInner::Identifier(ref var) => write!(f, "{}", var),
+            StructExpressionInner::Value(ref values) => write!(
+                f,
+                "{{{}}}",
+                self.ty
+                    .iter()
+                    .map(|(id, _)| id)
+                    .zip(values.iter())
+                    .map(|(id, o)| format!("{}: {}", id, o.to_string()))
+                    .collect::<Vec<String>>()
+                    .join(", ")
+            ),
+            StructExpressionInner::FunctionCall(ref key, ref p) => {
+                write!(f, "{}(", key.id,)?;
+                for (i, param) in p.iter().enumerate() {
+                    write!(f, "{}", param)?;
+                    if i < p.len() - 1 {
+                        write!(f, ", ")?;
+                    }
+                }
+                write!(f, ")")
+            }
+            StructExpressionInner::IfElse(ref condition, ref consequent, ref alternative) => {
+                write!(
+                    f,
+                    "if {} then {} else {} fi",
+                    condition, consequent, alternative
+                )
+            }
+            StructExpressionInner::Member(ref struc, ref id) => write!(f, "{}.{}", struc, id),
+            StructExpressionInner::Select(ref id, ref index) => write!(f, "{}[{}]", id, index),
+        }
     }
 }
 
@@ -462,11 +486,12 @@
     }
 }
 
-<<<<<<< HEAD
 impl<'ast, T: Field> Typed for StructExpression<'ast, T> {
     fn get_type(&self) -> Type {
         Type::Struct(self.ty.clone())
-=======
+    }
+}
+
 impl<'ast, T: Field> Typed for FieldElementExpression<'ast, T> {
     fn get_type(&self) -> Type {
         Type::FieldElement
@@ -476,7 +501,6 @@
 impl<'ast, T: Field> Typed for BooleanExpression<'ast, T> {
     fn get_type(&self) -> Type {
         Type::Boolean
->>>>>>> c8080e96
     }
 }
 
@@ -642,6 +666,10 @@
 impl<'ast, T: Field> StructExpression<'ast, T> {
     pub fn ty(&self) -> &Vec<(MemberId, Type)> {
         &self.ty
+    }
+
+    pub fn as_inner(&self) -> &StructExpressionInner<'ast, T> {
+        &self.inner
     }
 
     pub fn into_inner(self) -> StructExpressionInner<'ast, T> {
@@ -811,42 +839,6 @@
     }
 }
 
-impl<'ast, T: Field> fmt::Display for StructExpressionInner<'ast, T> {
-    fn fmt(&self, f: &mut fmt::Formatter) -> fmt::Result {
-        match *self {
-            StructExpressionInner::Identifier(ref var) => write!(f, "{}", var),
-            StructExpressionInner::Value(ref values) => write!(
-                f,
-                "[{}]",
-                values
-                    .iter()
-                    .map(|o| o.to_string())
-                    .collect::<Vec<String>>()
-                    .join(", ")
-            ),
-            StructExpressionInner::FunctionCall(ref key, ref p) => {
-                write!(f, "{}(", key.id,)?;
-                for (i, param) in p.iter().enumerate() {
-                    write!(f, "{}", param)?;
-                    if i < p.len() - 1 {
-                        write!(f, ", ")?;
-                    }
-                }
-                write!(f, ")")
-            }
-            StructExpressionInner::IfElse(ref condition, ref consequent, ref alternative) => {
-                write!(
-                    f,
-                    "if {} then {} else {} fi",
-                    condition, consequent, alternative
-                )
-            }
-            StructExpressionInner::Member(ref struc, ref id) => write!(f, "{}.{}", struc, id),
-            StructExpressionInner::Select(ref id, ref index) => write!(f, "{}[{}]", id, index),
-        }
-    }
-}
-
 impl<'ast, T: Field> fmt::Debug for BooleanExpression<'ast, T> {
     fn fmt(&self, f: &mut fmt::Formatter) -> fmt::Result {
         write!(f, "{}", self)
@@ -1008,6 +1000,17 @@
     }
 }
 
+impl<'ast, T: Field> IfElse<'ast, T> for StructExpression<'ast, T> {
+    fn if_else(
+        condition: BooleanExpression<'ast, T>,
+        consequence: Self,
+        alternative: Self,
+    ) -> Self {
+        let ty = consequence.ty().clone();
+        StructExpressionInner::IfElse(box condition, box consequence, box alternative).annotate(ty)
+    }
+}
+
 pub trait Select<'ast, T: Field> {
     fn select(array: ArrayExpression<'ast, T>, index: FieldElementExpression<'ast, T>) -> Self;
 }
@@ -1033,4 +1036,69 @@
 
         ArrayExpressionInner::Select(box array, box index).annotate(*ty, size)
     }
+}
+
+impl<'ast, T: Field> Select<'ast, T> for StructExpression<'ast, T> {
+    fn select(array: ArrayExpression<'ast, T>, index: FieldElementExpression<'ast, T>) -> Self {
+        let members = match array.inner_type().clone() {
+            Type::Struct(members) => members,
+            _ => unreachable!(),
+        };
+
+        StructExpressionInner::Select(box array, box index).annotate(members)
+    }
+}
+
+pub trait Member<'ast, T: Field> {
+    fn member(s: StructExpression<'ast, T>, member_id: MemberId) -> Self;
+}
+
+impl<'ast, T: Field> Member<'ast, T> for FieldElementExpression<'ast, T> {
+    fn member(s: StructExpression<'ast, T>, member_id: MemberId) -> Self {
+        FieldElementExpression::Member(box s, member_id)
+    }
+}
+
+impl<'ast, T: Field> Member<'ast, T> for BooleanExpression<'ast, T> {
+    fn member(s: StructExpression<'ast, T>, member_id: MemberId) -> Self {
+        BooleanExpression::Member(box s, member_id)
+    }
+}
+
+impl<'ast, T: Field> Member<'ast, T> for ArrayExpression<'ast, T> {
+    fn member(s: StructExpression<'ast, T>, member_id: MemberId) -> Self {
+        let members = s.ty().clone();
+
+        let ty = members
+            .into_iter()
+            .find(|(id, _)| *id == member_id)
+            .unwrap()
+            .1;
+
+        let (ty, size) = match ty {
+            Type::Array(box ty, size) => (ty, size),
+            _ => unreachable!(),
+        };
+
+        ArrayExpressionInner::Member(box s, member_id).annotate(ty, size)
+    }
+}
+
+impl<'ast, T: Field> Member<'ast, T> for StructExpression<'ast, T> {
+    fn member(s: StructExpression<'ast, T>, member_id: MemberId) -> Self {
+        let members = s.ty().clone();
+
+        let ty = members
+            .into_iter()
+            .find(|(id, _)| *id == member_id)
+            .unwrap()
+            .1;
+
+        let members = match ty {
+            Type::Struct(members) => members,
+            _ => unreachable!(),
+        };
+
+        StructExpressionInner::Member(box s, member_id).annotate(members)
+    }
 }