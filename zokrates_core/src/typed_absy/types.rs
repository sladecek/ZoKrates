--- conflicted
+++ resolved
@@ -73,13 +73,9 @@
     #[serde(rename = "array")]
     Array(ArrayType),
     #[serde(rename = "struct")]
-<<<<<<< HEAD
-    Struct(Vec<StructMember>),
+    Struct(StructType),
     #[serde(rename = "u")]
     Uint(usize),
-=======
-    Struct(StructType),
->>>>>>> ed555b32
 }
 
 impl ArrayType {
@@ -149,12 +145,8 @@
         Type::Array(ArrayType::new(ty, size))
     }
 
-    pub fn struc(ty: Vec<(MemberId, Type)>) -> Self {
-        Type::Struct(
-            ty.into_iter()
-                .map(|(id, ty)| StructMember { id, ty: box ty })
-                .collect(),
-        )
+    pub fn struc(struct_ty: StructType) -> Self {
+        Type::Struct(struct_ty)
     }
 
     fn to_slug(&self) -> String {
@@ -180,15 +172,11 @@
             Type::FieldElement => 1,
             Type::Boolean => 1,
             Type::Uint(_) => 1,
-            Type::Struct(members) => members.iter().map(|m| m.ty.get_primitive_count()).sum(),
             Type::Array(array_type) => array_type.size * array_type.ty.get_primitive_count(),
-<<<<<<< HEAD
-=======
             Type::Struct(struct_type) => struct_type
                 .iter()
                 .map(|member| member.ty.get_primitive_count())
                 .sum(),
->>>>>>> ed555b32
         }
     }
 }
