use flat_absy::FlatVariable;
use ir::{self, Statement};
use std::cmp::max;
use std::collections::HashMap;
<<<<<<< HEAD
use std::ffi::CString;
use zokrates_field::Field;
=======
use zokrates_field::field::Field;
>>>>>>> e2599ee2

// utility function. Converts a Field's vector-based byte representation to fixed size array.
fn vec_as_u8_32_array(vec: &Vec<u8>) -> [u8; 32] {
    assert!(vec.len() <= 32);
    let mut array = [0u8; 32];
    for (index, byte) in vec.iter().enumerate() {
        array[31 - index] = *byte;
    }
    array
}

// proof-system-independent preparation for the setup phase
pub fn prepare_setup<T: Field>(
    program: ir::Prog<T>,
) -> (
    Vec<u8>,
    Vec<u8>,
    Vec<u8>,
    Vec<(i32, i32, [u8; 32])>,
    Vec<(i32, i32, [u8; 32])>,
    Vec<(i32, i32, [u8; 32])>,
    usize,
    usize,
    usize,
) {
    // transform to R1CS
    let (variables, public_variables_count, a, b, c) = r1cs_program(program);

    let num_inputs = public_variables_count - 1;

    let num_constraints = a.len();
    let num_variables = variables.len();

    // Create single A,B,C vectors of tuples (constraint_number, variable_id, variable_value)
    let mut a_vec = vec![];
    let mut b_vec = vec![];
    let mut c_vec = vec![];
    for row in 0..num_constraints {
        for &(idx, ref val) in &a[row] {
            a_vec.push((
                row as i32,
                idx as i32,
                vec_as_u8_32_array(&val.into_byte_vector()),
            ));
        }
        for &(idx, ref val) in &b[row] {
            b_vec.push((
                row as i32,
                idx as i32,
                vec_as_u8_32_array(&val.into_byte_vector()),
            ));
        }
        for &(idx, ref val) in &c[row] {
            c_vec.push((
                row as i32,
                idx as i32,
                vec_as_u8_32_array(&val.into_byte_vector()),
            ));
        }
    }

    // Sizes and offsets in bytes for our struct {row, id, value}
    // We're building { i32, i32, i8[32] }
    const STRUCT_SIZE: usize = 40;

    const ROW_SIZE: usize = 4;

    const IDX_SIZE: usize = 4;
    const IDX_OFFSET: usize = 4;

    const VALUE_SIZE: usize = 32;
    const VALUE_OFFSET: usize = 8;

    // Convert above A,B,C vectors to byte arrays for cpp
    let mut a_arr: Vec<u8> = vec![0u8; STRUCT_SIZE * a_vec.len()];
    let mut b_arr: Vec<u8> = vec![0u8; STRUCT_SIZE * b_vec.len()];
    let mut c_arr: Vec<u8> = vec![0u8; STRUCT_SIZE * c_vec.len()];
    use std::mem::transmute;
    for (id, (row, idx, val)) in a_vec.iter().enumerate() {
        let row_bytes: [u8; ROW_SIZE] = unsafe { transmute(row.to_le()) };
        let idx_bytes: [u8; IDX_SIZE] = unsafe { transmute(idx.to_le()) };

        for x in 0..ROW_SIZE {
            a_arr[id * STRUCT_SIZE + x] = row_bytes[x];
        }
        for x in 0..IDX_SIZE {
            a_arr[id * STRUCT_SIZE + x + IDX_OFFSET] = idx_bytes[x];
        }
        for x in 0..VALUE_SIZE {
            a_arr[id * STRUCT_SIZE + x + VALUE_OFFSET] = val[x];
        }
    }
    for (id, (row, idx, val)) in b_vec.iter().enumerate() {
        let row_bytes: [u8; ROW_SIZE] = unsafe { transmute(row.to_le()) };
        let idx_bytes: [u8; IDX_SIZE] = unsafe { transmute(idx.to_le()) };

        for x in 0..ROW_SIZE {
            b_arr[id * STRUCT_SIZE + x] = row_bytes[x];
        }
        for x in 0..IDX_SIZE {
            b_arr[id * STRUCT_SIZE + x + IDX_OFFSET] = idx_bytes[x];
        }
        for x in 0..VALUE_SIZE {
            b_arr[id * STRUCT_SIZE + x + VALUE_OFFSET] = val[x];
        }
    }
    for (id, (row, idx, val)) in c_vec.iter().enumerate() {
        let row_bytes: [u8; ROW_SIZE] = unsafe { transmute(row.to_le()) };
        let idx_bytes: [u8; IDX_SIZE] = unsafe { transmute(idx.to_le()) };

        for x in 0..ROW_SIZE {
            c_arr[id * STRUCT_SIZE + x] = row_bytes[x];
        }
        for x in 0..IDX_SIZE {
            c_arr[id * STRUCT_SIZE + x + IDX_OFFSET] = idx_bytes[x];
        }
        for x in 0..VALUE_SIZE {
            c_arr[id * STRUCT_SIZE + x + VALUE_OFFSET] = val[x];
        }
    }

    (
        a_arr,
        b_arr,
        c_arr,
        a_vec,
        b_vec,
        c_vec,
        num_constraints,
        num_variables,
        num_inputs,
    )
}

// proof-system-independent preparation for proof generation
pub fn prepare_generate_proof<T: Field>(
    program: ir::Prog<T>,
    witness: ir::Witness<T>,
) -> (Vec<[u8; 32]>, usize, Vec<[u8; 32]>, usize) {
    // recover variable order from the program
    let (variables, public_variables_count, _, _, _) = r1cs_program(program);

    let witness: Vec<_> = variables.iter().map(|x| witness.0[x].clone()).collect();

    // split witness into public and private inputs at offset
    let mut public_inputs: Vec<_> = witness.clone();
    let private_inputs: Vec<_> = public_inputs.split_off(public_variables_count);

    let public_inputs_length = public_inputs.len();
    let private_inputs_length = private_inputs.len();

    let mut public_inputs_arr: Vec<[u8; 32]> = vec![[0u8; 32]; public_inputs_length];
    // length must not be zero here, so we apply the max function
    let mut private_inputs_arr: Vec<[u8; 32]> = vec![[0u8; 32]; max(private_inputs_length, 1)];

    //convert inputs
    for (index, value) in public_inputs.into_iter().enumerate() {
        public_inputs_arr[index] = vec_as_u8_32_array(&value.into_byte_vector());
    }
    for (index, value) in private_inputs.into_iter().enumerate() {
        private_inputs_arr[index] = vec_as_u8_32_array(&value.into_byte_vector());
    }

    (
        public_inputs_arr,
        public_inputs_length,
        private_inputs_arr,
        private_inputs_length,
    )
}

/// Returns the index of `var` in `variables`, adding `var` with incremented index if it does not yet exists.
///
/// # Arguments
///
/// * `variables` - A mutual map that maps all existing variables to their index.
/// * `var` - Variable to be searched for.
pub fn provide_variable_idx(
    variables: &mut HashMap<FlatVariable, usize>,
    var: &FlatVariable,
) -> usize {
    let index = variables.len();
    *variables.entry(*var).or_insert(index)
}

/// Calculates one R1CS row representation of a program and returns (V, A, B, C) so that:
/// * `V` contains all used variables and the index in the vector represents the used number in `A`, `B`, `C`
/// * `<A,x>*<B,x> = <C,x>` for a witness `x`
///
/// # Arguments
///
/// * `prog` - The program the representation is calculated for.
pub fn r1cs_program<T: Field>(
    prog: ir::Prog<T>,
) -> (
    Vec<FlatVariable>,
    usize,
    Vec<Vec<(usize, T)>>,
    Vec<Vec<(usize, T)>>,
    Vec<Vec<(usize, T)>>,
) {
    let mut variables: HashMap<FlatVariable, usize> = HashMap::new();
    provide_variable_idx(&mut variables, &FlatVariable::one());

    for x in prog
        .main
        .arguments
        .iter()
        .enumerate()
        .filter(|(index, _)| !prog.private[*index])
    {
        provide_variable_idx(&mut variables, &x.1);
    }

    //Only the main function is relevant in this step, since all calls to other functions were resolved during flattening
    let main = prog.main;

    //~out are added after main's arguments, since we want variables (columns)
    //in the r1cs to be aligned like "public inputs | private inputs"
    let main_return_count = main.returns.len();

    for i in 0..main_return_count {
        provide_variable_idx(&mut variables, &FlatVariable::public(i));
    }

    // position where private part of witness starts
    let private_inputs_offset = variables.len();

    // first pass through statements to populate `variables`
    for (quad, lin) in main.statements.iter().filter_map(|s| match s {
        Statement::Constraint(quad, lin) => Some((quad, lin)),
        Statement::Directive(..) => None,
    }) {
        for (k, _) in &quad.left.0 {
            provide_variable_idx(&mut variables, &k);
        }
        for (k, _) in &quad.right.0 {
            provide_variable_idx(&mut variables, &k);
        }
        for (k, _) in &lin.0 {
            provide_variable_idx(&mut variables, &k);
        }
    }

    let mut a = vec![];
    let mut b = vec![];
    let mut c = vec![];

    // second pass to convert program to raw sparse vectors
    for (quad, lin) in main.statements.into_iter().filter_map(|s| match s {
        Statement::Constraint(quad, lin) => Some((quad, lin)),
        Statement::Directive(..) => None,
    }) {
        a.push(
            quad.left
                .0
                .into_iter()
                .map(|(k, v)| (variables.get(&k).unwrap().clone(), v))
                .collect(),
        );
        b.push(
            quad.right
                .0
                .into_iter()
                .map(|(k, v)| (variables.get(&k).unwrap().clone(), v))
                .collect(),
        );
        c.push(
            lin.0
                .into_iter()
                .map(|(k, v)| (variables.get(&k).unwrap().clone(), v))
                .collect(),
        );
    }

    // Convert map back into list ordered by index
    let mut variables_list = vec![FlatVariable::new(0); variables.len()];
    for (k, v) in variables.drain() {
        assert_eq!(variables_list[v], FlatVariable::new(0));
        std::mem::replace(&mut variables_list[v], k);
    }
    (variables_list, private_inputs_offset, a, b, c)
}<|MERGE_RESOLUTION|>--- conflicted
+++ resolved
@@ -2,12 +2,7 @@
 use ir::{self, Statement};
 use std::cmp::max;
 use std::collections::HashMap;
-<<<<<<< HEAD
-use std::ffi::CString;
 use zokrates_field::Field;
-=======
-use zokrates_field::field::Field;
->>>>>>> e2599ee2
 
 // utility function. Converts a Field's vector-based byte representation to fixed size array.
 fn vec_as_u8_32_array(vec: &Vec<u8>) -> [u8; 32] {
