use crate::ir;
use crate::proof_system::bn128::utils::bellman::Computation;
use crate::proof_system::bn128::utils::solidity::{
    SOLIDITY_G2_ADDITION_LIB, SOLIDITY_PAIRING_LIB, SOLIDITY_PAIRING_LIB_V2,
};
use crate::proof_system::{ProofSystem, SetupKeypair};
use bellman::groth16::Parameters;
use regex::Regex;
<<<<<<< HEAD
use std::fs::File;
use std::io::{BufRead, BufReader, Write};
use std::path::PathBuf;
use zokrates_field::Field;
=======

use std::io::{Cursor, Read};
use zokrates_field::field::FieldPrime;
>>>>>>> e2599ee2

const G16_WARNING: &str = "WARNING: You are using the G16 scheme which is subject to malleability. See zokrates.github.io/reference/proving_schemes.html#g16-malleability for implications.";

pub struct G16 {}
<<<<<<< HEAD
impl<T: Field> ProofSystem<T> for G16 {
    fn setup(program: ir::Prog<T>, pk_path: &str, vk_path: &str) {
=======

impl G16 {
    pub fn new() -> G16 {
        G16 {}
    }
}

impl ProofSystem for G16 {
    fn setup(&self, program: ir::Prog<FieldPrime>) -> SetupKeypair {
        #[cfg(not(target_arch = "wasm32"))]
>>>>>>> e2599ee2
        std::env::set_var("BELLMAN_VERBOSE", "0");
        println!("{}", G16_WARNING);

        let parameters = Computation::without_witness(program).setup();
<<<<<<< HEAD
        let parameters_file = File::create(PathBuf::from(pk_path)).unwrap();
        parameters.write(parameters_file).unwrap();
        let mut vk_file = File::create(PathBuf::from(vk_path)).unwrap();
        vk_file
            .write(serialize::serialize_vk::<T>(parameters.vk).as_ref())
            .unwrap();
    }

    fn generate_proof(
        program: ir::Prog<T>,
        witness: ir::Witness<T>,
        pk_path: &str,
        proof_path: &str,
    ) -> bool {
=======
        let mut cursor = Cursor::new(Vec::new());

        parameters.write(&mut cursor).unwrap();
        cursor.set_position(0);

        let vk: String = serialize::serialize_vk(parameters.vk);
        let mut pk: Vec<u8> = Vec::new();
        cursor
            .read_to_end(&mut pk)
            .expect("Could not read cursor buffer");

        SetupKeypair::from(vk, pk)
    }

    fn generate_proof(
        &self,
        program: ir::Prog<FieldPrime>,
        witness: ir::Witness<FieldPrime>,
        proving_key: Vec<u8>,
    ) -> String {
        #[cfg(not(target_arch = "wasm32"))]
>>>>>>> e2599ee2
        std::env::set_var("BELLMAN_VERBOSE", "0");

        println!("{}", G16_WARNING);

        let computation = Computation::with_witness(program, witness);
        let params = Parameters::read(proving_key.as_slice(), true).unwrap();

        let proof = computation.clone().prove(&params);
<<<<<<< HEAD

        let mut proof_file = File::create(PathBuf::from(proof_path)).unwrap();
        write!(
            proof_file,
            "{}",
            serialize::serialize_proof::<T>(&proof, &computation.public_inputs_values())
        )
        .unwrap();
        true
    }

    fn export_solidity_verifier(reader: BufReader<File>, is_abiv2: bool) -> String {
        let mut lines = reader.lines();
=======
        serialize::serialize_proof(&proof, &computation.public_inputs_values())
    }

    fn export_solidity_verifier(&self, vk: String, is_abiv2: bool) -> String {
        let mut lines = vk.lines();
>>>>>>> e2599ee2

        let (mut template_text, solidity_pairing_lib) = if is_abiv2 {
            (
                String::from(CONTRACT_TEMPLATE_V2),
                String::from(SOLIDITY_PAIRING_LIB_V2),
            )
        } else {
            (
                String::from(CONTRACT_TEMPLATE),
                String::from(SOLIDITY_PAIRING_LIB),
            )
        };

        let gamma_abc_template = String::from("vk.gamma_abc[index] = Pairing.G1Point(points);"); //copy this for each entry

        //replace things in template
        let vk_regex = Regex::new(r#"(<%vk_[^i%]*%>)"#).unwrap();
        let vk_gamma_abc_len_regex = Regex::new(r#"(<%vk_gamma_abc_length%>)"#).unwrap();
        let vk_gamma_abc_index_regex = Regex::new(r#"index"#).unwrap();
        let vk_gamma_abc_points_regex = Regex::new(r#"points"#).unwrap();
        let vk_gamma_abc_repeat_regex = Regex::new(r#"(<%vk_gamma_abc_pts%>)"#).unwrap();
        let vk_input_len_regex = Regex::new(r#"(<%vk_input_length%>)"#).unwrap();

        for _ in 0..4 {
            let current_line: &str = lines
                .next()
                .expect("Unexpected end of file in verification key!");
            let current_line_split: Vec<&str> = current_line.split("=").collect();
            assert_eq!(current_line_split.len(), 2);
            template_text = vk_regex
                .replace(template_text.as_str(), current_line_split[1].trim())
                .into_owned();
        }

        let current_line: &str = lines
            .next()
            .expect("Unexpected end of file in verification key!");
        let current_line_split: Vec<&str> = current_line.split("=").collect();
        assert_eq!(current_line_split.len(), 2);
        let gamma_abc_count: i32 = current_line_split[1].trim().parse().unwrap();

        template_text = vk_gamma_abc_len_regex
            .replace(
                template_text.as_str(),
                format!("{}", gamma_abc_count).as_str(),
            )
            .into_owned();
        template_text = vk_input_len_regex
            .replace(
                template_text.as_str(),
                format!("{}", gamma_abc_count - 1).as_str(),
            )
            .into_owned();

        let mut gamma_abc_repeat_text = String::new();
        for x in 0..gamma_abc_count {
            let mut curr_template = gamma_abc_template.clone();
            let current_line: &str = lines
                .next()
                .expect("Unexpected end of file in verification key!");
            let current_line_split: Vec<&str> = current_line.split("=").collect();
            assert_eq!(current_line_split.len(), 2);
            curr_template = vk_gamma_abc_index_regex
                .replace(curr_template.as_str(), format!("{}", x).as_str())
                .into_owned();
            curr_template = vk_gamma_abc_points_regex
                .replace(curr_template.as_str(), current_line_split[1].trim())
                .into_owned();
            gamma_abc_repeat_text.push_str(curr_template.as_str());
            if x < gamma_abc_count - 1 {
                gamma_abc_repeat_text.push_str("\n        ");
            }
        }
        template_text = vk_gamma_abc_repeat_regex
            .replace(template_text.as_str(), gamma_abc_repeat_text.as_str())
            .into_owned();

        let re = Regex::new(r"(?P<v>0[xX][0-9a-fA-F]{64})").unwrap();
        template_text = re.replace_all(&template_text, "uint256($v)").to_string();

        format!(
            "{}{}{}",
            SOLIDITY_G2_ADDITION_LIB, solidity_pairing_lib, template_text
        )
    }
}

mod serialize {

    use crate::proof_system::bn128::utils::bellman::{
        parse_fr_json, parse_g1_hex, parse_g1_json, parse_g2_hex, parse_g2_json,
    };
    use bellman::groth16::{Proof, VerifyingKey};
    use bellman::pairing::ff::ScalarEngine;
    use zokrates_field::Field;

    pub fn serialize_vk<T: Field>(vk: VerifyingKey<T::BellmanEngine>) -> String {
        format!(
            "vk.alpha = {}
    vk.beta = {}
    vk.gamma = {}
    vk.delta = {}
    vk.gamma_abc.len() = {}
    {}",
            parse_g1_hex::<T>(&vk.alpha_g1),
            parse_g2_hex::<T>(&vk.beta_g2),
            parse_g2_hex::<T>(&vk.gamma_g2),
            parse_g2_hex::<T>(&vk.delta_g2),
            vk.ic.len(),
            vk.ic
                .iter()
                .enumerate()
                .map(|(i, x)| format!("vk.gamma_abc[{}] = {}", i, parse_g1_hex::<T>(x)))
                .collect::<Vec<_>>()
                .join("\n")
        )
    }

    pub fn serialize_proof<T: Field>(
        p: &Proof<T::BellmanEngine>,
        inputs: &Vec<<T::BellmanEngine as ScalarEngine>::Fr>,
    ) -> String {
        format!(
            "{{
        \"proof\": {{
            \"a\": {},
            \"b\": {},
            \"c\": {}
        }},
        \"inputs\": [{}]
    }}",
            parse_g1_json::<T>(&p.a),
            parse_g2_json::<T>(&p.b),
            parse_g1_json::<T>(&p.c),
            inputs
                .iter()
                .map(parse_fr_json::<T>)
                .collect::<Vec<_>>()
                .join(", "),
        )
    }
}

const CONTRACT_TEMPLATE_V2: &str = r#"
contract Verifier {
    using Pairing for *;
    struct VerifyingKey {
        Pairing.G1Point a;
        Pairing.G2Point b;
        Pairing.G2Point gamma;
        Pairing.G2Point delta;
        Pairing.G1Point[] gamma_abc;
    }
    struct Proof {
        Pairing.G1Point a;
        Pairing.G2Point b;
        Pairing.G1Point c;
    }
    function verifyingKey() pure internal returns (VerifyingKey memory vk) {
        vk.a = Pairing.G1Point(<%vk_a%>);
        vk.b = Pairing.G2Point(<%vk_b%>);
        vk.gamma = Pairing.G2Point(<%vk_gamma%>);
        vk.delta = Pairing.G2Point(<%vk_delta%>);
        vk.gamma_abc = new Pairing.G1Point[](<%vk_gamma_abc_length%>);
        <%vk_gamma_abc_pts%>
    }
    function verify(uint[] memory input, Proof memory proof) internal returns (uint) {
        uint256 snark_scalar_field = 21888242871839275222246405745257275088548364400416034343698204186575808495617;
        VerifyingKey memory vk = verifyingKey();
        require(input.length + 1 == vk.gamma_abc.length);
        // Compute the linear combination vk_x
        Pairing.G1Point memory vk_x = Pairing.G1Point(0, 0);
        for (uint i = 0; i < input.length; i++) {
            require(input[i] < snark_scalar_field);
            vk_x = Pairing.addition(vk_x, Pairing.scalar_mul(vk.gamma_abc[i + 1], input[i]));
        }
        vk_x = Pairing.addition(vk_x, vk.gamma_abc[0]);
        if(!Pairing.pairingProd4(
             proof.a, proof.b,
             Pairing.negate(vk_x), vk.gamma,
             Pairing.negate(proof.c), vk.delta,
             Pairing.negate(vk.a), vk.b)) return 1;
        return 0;
    }
    event Verified(string s);
    function verifyTx(
            Proof memory proof,
            uint[<%vk_input_length%>] memory input
        ) public returns (bool r) {
        uint[] memory inputValues = new uint[](input.length);
        for(uint i = 0; i < input.length; i++){
            inputValues[i] = input[i];
        }
        if (verify(inputValues, proof) == 0) {
            emit Verified("Transaction successfully verified.");
            return true;
        } else {
            return false;
        }
    }
}
"#;

const CONTRACT_TEMPLATE: &str = r#"
contract Verifier {
    using Pairing for *;
    struct VerifyingKey {
        Pairing.G1Point a;
        Pairing.G2Point b;
        Pairing.G2Point gamma;
        Pairing.G2Point delta;
        Pairing.G1Point[] gamma_abc;
    }
    struct Proof {
        Pairing.G1Point a;
        Pairing.G2Point b;
        Pairing.G1Point c;
    }
    function verifyingKey() pure internal returns (VerifyingKey memory vk) {
        vk.a = Pairing.G1Point(<%vk_a%>);
        vk.b = Pairing.G2Point(<%vk_b%>);
        vk.gamma = Pairing.G2Point(<%vk_gamma%>);
        vk.delta = Pairing.G2Point(<%vk_delta%>);
        vk.gamma_abc = new Pairing.G1Point[](<%vk_gamma_abc_length%>);
        <%vk_gamma_abc_pts%>
    }
    function verify(uint[] memory input, Proof memory proof) internal returns (uint) {
        uint256 snark_scalar_field = 21888242871839275222246405745257275088548364400416034343698204186575808495617;
        VerifyingKey memory vk = verifyingKey();
        require(input.length + 1 == vk.gamma_abc.length);
        // Compute the linear combination vk_x
        Pairing.G1Point memory vk_x = Pairing.G1Point(0, 0);
        for (uint i = 0; i < input.length; i++) {
            require(input[i] < snark_scalar_field);
            vk_x = Pairing.addition(vk_x, Pairing.scalar_mul(vk.gamma_abc[i + 1], input[i]));
        }
        vk_x = Pairing.addition(vk_x, vk.gamma_abc[0]);
        if(!Pairing.pairingProd4(
             proof.a, proof.b,
             Pairing.negate(vk_x), vk.gamma,
             Pairing.negate(proof.c), vk.delta,
             Pairing.negate(vk.a), vk.b)) return 1;
        return 0;
    }
    event Verified(string s);
    function verifyTx(
            uint[2] memory a,
            uint[2][2] memory b,
            uint[2] memory c,
            uint[<%vk_input_length%>] memory input
        ) public returns (bool r) {
        Proof memory proof;
        proof.a = Pairing.G1Point(a[0], a[1]);
        proof.b = Pairing.G2Point([b[0][0], b[0][1]], [b[1][0], b[1][1]]);
        proof.c = Pairing.G1Point(c[0], c[1]);
        uint[] memory inputValues = new uint[](input.length);
        for(uint i = 0; i < input.length; i++){
            inputValues[i] = input[i];
        }
        if (verify(inputValues, proof) == 0) {
            emit Verified("Transaction successfully verified.");
            return true;
        } else {
            return false;
        }
    }
}
"#;

#[cfg(test)]
mod tests {
    use super::*;
    mod serialize {
        use super::*;

        mod bn {
            use super::*;
            use crate::flat_absy::FlatVariable;
            use crate::ir::*;
            use crate::proof_system::bn128::g16::serialize::serialize_proof;
<<<<<<< HEAD
            use typed_absy::types::{Signature, Type};
            use zokrates_field::Bn128Field;
=======
>>>>>>> e2599ee2

            #[allow(dead_code)]
            #[derive(Deserialize)]
            struct G16ProofPoints {
                a: [String; 2],
                b: [[String; 2]; 2],
                c: [String; 2],
            }

            #[allow(dead_code)]
            #[derive(Deserialize)]
            struct G16Proof {
                proof: G16ProofPoints,
                inputs: Vec<String>,
            }

            #[test]
            fn serialize() {
                let program: Prog<Bn128Field> = Prog {
                    main: Function {
                        id: String::from("main"),
                        arguments: vec![FlatVariable::new(0)],
                        returns: vec![FlatVariable::public(0)],
                        statements: vec![Statement::Constraint(
                            FlatVariable::new(0).into(),
                            FlatVariable::public(0).into(),
                        )],
                    },
                    private: vec![false],
                };

                let witness = program
                    .clone()
                    .execute(&vec![Bn128Field::from(42)])
                    .unwrap();
                let computation = Computation::with_witness(program, witness);

                let public_inputs_values = computation.public_inputs_values();

                let params = computation.clone().setup();
                let proof = computation.prove(&params);

                let serialized_proof = serialize_proof::<Bn128Field>(&proof, &public_inputs_values);
                serde_json::from_str::<G16Proof>(&serialized_proof).unwrap();
            }
        }
    }
}<|MERGE_RESOLUTION|>--- conflicted
+++ resolved
@@ -6,61 +6,27 @@
 use crate::proof_system::{ProofSystem, SetupKeypair};
 use bellman::groth16::Parameters;
 use regex::Regex;
-<<<<<<< HEAD
-use std::fs::File;
-use std::io::{BufRead, BufReader, Write};
-use std::path::PathBuf;
+use std::io::{Cursor, Read};
 use zokrates_field::Field;
-=======
-
-use std::io::{Cursor, Read};
-use zokrates_field::field::FieldPrime;
->>>>>>> e2599ee2
 
 const G16_WARNING: &str = "WARNING: You are using the G16 scheme which is subject to malleability. See zokrates.github.io/reference/proving_schemes.html#g16-malleability for implications.";
 
 pub struct G16 {}
-<<<<<<< HEAD
+
 impl<T: Field> ProofSystem<T> for G16 {
-    fn setup(program: ir::Prog<T>, pk_path: &str, vk_path: &str) {
-=======
-
-impl G16 {
-    pub fn new() -> G16 {
-        G16 {}
-    }
-}
-
-impl ProofSystem for G16 {
-    fn setup(&self, program: ir::Prog<FieldPrime>) -> SetupKeypair {
+    fn setup(program: ir::Prog<T>) -> SetupKeypair {
         #[cfg(not(target_arch = "wasm32"))]
->>>>>>> e2599ee2
         std::env::set_var("BELLMAN_VERBOSE", "0");
         println!("{}", G16_WARNING);
 
         let parameters = Computation::without_witness(program).setup();
-<<<<<<< HEAD
-        let parameters_file = File::create(PathBuf::from(pk_path)).unwrap();
-        parameters.write(parameters_file).unwrap();
-        let mut vk_file = File::create(PathBuf::from(vk_path)).unwrap();
-        vk_file
-            .write(serialize::serialize_vk::<T>(parameters.vk).as_ref())
-            .unwrap();
-    }
-
-    fn generate_proof(
-        program: ir::Prog<T>,
-        witness: ir::Witness<T>,
-        pk_path: &str,
-        proof_path: &str,
-    ) -> bool {
-=======
+
         let mut cursor = Cursor::new(Vec::new());
 
         parameters.write(&mut cursor).unwrap();
         cursor.set_position(0);
 
-        let vk: String = serialize::serialize_vk(parameters.vk);
+        let vk: String = serialize::serialize_vk::<T>(parameters.vk);
         let mut pk: Vec<u8> = Vec::new();
         cursor
             .read_to_end(&mut pk)
@@ -70,13 +36,11 @@
     }
 
     fn generate_proof(
-        &self,
-        program: ir::Prog<FieldPrime>,
-        witness: ir::Witness<FieldPrime>,
+        program: ir::Prog<T>,
+        witness: ir::Witness<T>,
         proving_key: Vec<u8>,
     ) -> String {
         #[cfg(not(target_arch = "wasm32"))]
->>>>>>> e2599ee2
         std::env::set_var("BELLMAN_VERBOSE", "0");
 
         println!("{}", G16_WARNING);
@@ -85,27 +49,12 @@
         let params = Parameters::read(proving_key.as_slice(), true).unwrap();
 
         let proof = computation.clone().prove(&params);
-<<<<<<< HEAD
-
-        let mut proof_file = File::create(PathBuf::from(proof_path)).unwrap();
-        write!(
-            proof_file,
-            "{}",
-            serialize::serialize_proof::<T>(&proof, &computation.public_inputs_values())
-        )
-        .unwrap();
-        true
-    }
-
-    fn export_solidity_verifier(reader: BufReader<File>, is_abiv2: bool) -> String {
-        let mut lines = reader.lines();
-=======
-        serialize::serialize_proof(&proof, &computation.public_inputs_values())
-    }
-
-    fn export_solidity_verifier(&self, vk: String, is_abiv2: bool) -> String {
+
+        serialize::serialize_proof::<T>(&proof, &computation.public_inputs_values())
+    }
+
+    fn export_solidity_verifier(vk: String, is_abiv2: bool) -> String {
         let mut lines = vk.lines();
->>>>>>> e2599ee2
 
         let (mut template_text, solidity_pairing_lib) = if is_abiv2 {
             (
@@ -386,11 +335,7 @@
             use crate::flat_absy::FlatVariable;
             use crate::ir::*;
             use crate::proof_system::bn128::g16::serialize::serialize_proof;
-<<<<<<< HEAD
-            use typed_absy::types::{Signature, Type};
             use zokrates_field::Bn128Field;
-=======
->>>>>>> e2599ee2
 
             #[allow(dead_code)]
             #[derive(Deserialize)]
