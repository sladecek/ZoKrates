use std::fmt;
<<<<<<< HEAD
use zokrates_embed::generate_sha256_round_witness;
use zokrates_field::Field;
=======
use zokrates_field::field::Field;
>>>>>>> 5158646d

#[derive(Clone, PartialEq, Debug, Serialize, Deserialize, Hash, Eq)]
pub enum Solver {
    ConditionEq,
    Bits(usize),
    Div,
    Sha256Round,
}

impl fmt::Display for Solver {
    fn fmt(&self, f: &mut fmt::Formatter) -> fmt::Result {
        write!(f, "{:?}", self)
    }
}

impl Signed for Solver {
    fn get_signature(&self) -> (usize, usize) {
        match self {
            Solver::ConditionEq => (1, 2),
            Solver::Bits(bit_width) => (1, *bit_width),
            Solver::Div => (2, 1),
            Solver::Sha256Round => (768, 26935),
        }
    }
}

<<<<<<< HEAD
impl<T: Field> Executable<T> for Solver {
    fn execute(&self, inputs: &Vec<T>) -> Result<Vec<T>, String> {
        let (expected_input_count, expected_output_count) = self.get_signature();
        assert!(inputs.len() == expected_input_count);

        let res = match self {
            Solver::ConditionEq => match inputs[0].is_zero() {
                true => vec![T::zero(), T::one()],
                false => vec![T::one(), T::one() / inputs[0].clone()],
            },
            Solver::Bits(bit_width) => {
                let mut num = inputs[0].clone();
                let mut res = vec![];

                for i in (0..*bit_width).rev() {
                    if T::from(2).pow(i) <= num {
                        num = num - T::from(2).pow(i);
                        res.push(T::one());
                    } else {
                        res.push(T::zero());
                    }
                }
                assert_eq!(num, T::zero());
                res
            }
            Solver::Div => vec![inputs[0].clone() / inputs[1].clone()],
            Solver::Sha256Round => {
                let i = &inputs[0..512];
                let h = &inputs[512..];
                let i: Vec<_> = i.iter().map(|x| x.clone().into_bellman()).collect();
                let h: Vec<_> = h.iter().map(|x| x.clone().into_bellman()).collect();
                assert!(h.len() == 256);
                generate_sha256_round_witness::<T::BellmanEngine>(&i, &h)
                    .into_iter()
                    .map(|x| T::from_bellman(x))
                    .collect()
            }
        };

        assert_eq!(res.len(), expected_output_count);

        Ok(res)
    }
}

=======
>>>>>>> 5158646d
impl Solver {
    pub fn bits(width: usize) -> Self {
        Solver::Bits(width)
    }
}

pub trait Executable<T: Field>: Signed {
    fn execute(&self, inputs: &Vec<T>) -> Result<Vec<T>, String>;
}

pub trait Signed {
    fn get_signature(&self) -> (usize, usize);
<<<<<<< HEAD
}

#[cfg(test)]
mod tests {
    use super::*;
    use zokrates_field::Bn128Field;

    mod eq_condition {

        // Wanted: (Y = (X != 0) ? 1 : 0)
        // # Y = if X == 0 then 0 else 1 fi
        // # M = if X == 0 then 1 else 1/X fi

        use super::*;

        #[test]
        fn execute() {
            let cond_eq = Solver::ConditionEq;
            let inputs = vec![0];
            let r = cond_eq
                .execute(&inputs.iter().map(|&i| Bn128Field::from(i)).collect())
                .unwrap();
            let res: Vec<Bn128Field> = vec![0, 1].iter().map(|&i| Bn128Field::from(i)).collect();
            assert_eq!(r, &res[..]);
        }

        #[test]
        fn execute_non_eq() {
            let cond_eq = Solver::ConditionEq;
            let inputs = vec![1];
            let r = cond_eq
                .execute(&inputs.iter().map(|&i| Bn128Field::from(i)).collect())
                .unwrap();
            let res: Vec<Bn128Field> = vec![1, 1].iter().map(|&i| Bn128Field::from(i)).collect();
            assert_eq!(r, &res[..]);
        }
    }

    #[test]
    fn bits_of_one() {
        let inputs = vec![Bn128Field::from(1)];
        let res = Solver::Bits(Bn128Field::get_required_bits())
            .execute(&inputs)
            .unwrap();
        assert_eq!(res[253], Bn128Field::from(1));
        for i in 0..252 {
            assert_eq!(res[i], Bn128Field::from(0));
        }
    }

    #[test]
    fn bits_of_42() {
        let inputs = vec![Bn128Field::from(42)];
        let res = Solver::Bits(Bn128Field::get_required_bits())
            .execute(&inputs)
            .unwrap();
        assert_eq!(res[253], Bn128Field::from(0));
        assert_eq!(res[252], Bn128Field::from(1));
        assert_eq!(res[251], Bn128Field::from(0));
        assert_eq!(res[250], Bn128Field::from(1));
        assert_eq!(res[249], Bn128Field::from(0));
        assert_eq!(res[248], Bn128Field::from(1));
        assert_eq!(res[247], Bn128Field::from(0));
    }
=======
>>>>>>> 5158646d
}<|MERGE_RESOLUTION|>--- conflicted
+++ resolved
@@ -1,10 +1,5 @@
 use std::fmt;
-<<<<<<< HEAD
-use zokrates_embed::generate_sha256_round_witness;
 use zokrates_field::Field;
-=======
-use zokrates_field::field::Field;
->>>>>>> 5158646d
 
 #[derive(Clone, PartialEq, Debug, Serialize, Deserialize, Hash, Eq)]
 pub enum Solver {
@@ -31,54 +26,6 @@
     }
 }
 
-<<<<<<< HEAD
-impl<T: Field> Executable<T> for Solver {
-    fn execute(&self, inputs: &Vec<T>) -> Result<Vec<T>, String> {
-        let (expected_input_count, expected_output_count) = self.get_signature();
-        assert!(inputs.len() == expected_input_count);
-
-        let res = match self {
-            Solver::ConditionEq => match inputs[0].is_zero() {
-                true => vec![T::zero(), T::one()],
-                false => vec![T::one(), T::one() / inputs[0].clone()],
-            },
-            Solver::Bits(bit_width) => {
-                let mut num = inputs[0].clone();
-                let mut res = vec![];
-
-                for i in (0..*bit_width).rev() {
-                    if T::from(2).pow(i) <= num {
-                        num = num - T::from(2).pow(i);
-                        res.push(T::one());
-                    } else {
-                        res.push(T::zero());
-                    }
-                }
-                assert_eq!(num, T::zero());
-                res
-            }
-            Solver::Div => vec![inputs[0].clone() / inputs[1].clone()],
-            Solver::Sha256Round => {
-                let i = &inputs[0..512];
-                let h = &inputs[512..];
-                let i: Vec<_> = i.iter().map(|x| x.clone().into_bellman()).collect();
-                let h: Vec<_> = h.iter().map(|x| x.clone().into_bellman()).collect();
-                assert!(h.len() == 256);
-                generate_sha256_round_witness::<T::BellmanEngine>(&i, &h)
-                    .into_iter()
-                    .map(|x| T::from_bellman(x))
-                    .collect()
-            }
-        };
-
-        assert_eq!(res.len(), expected_output_count);
-
-        Ok(res)
-    }
-}
-
-=======
->>>>>>> 5158646d
 impl Solver {
     pub fn bits(width: usize) -> Self {
         Solver::Bits(width)
@@ -91,71 +38,4 @@
 
 pub trait Signed {
     fn get_signature(&self) -> (usize, usize);
-<<<<<<< HEAD
-}
-
-#[cfg(test)]
-mod tests {
-    use super::*;
-    use zokrates_field::Bn128Field;
-
-    mod eq_condition {
-
-        // Wanted: (Y = (X != 0) ? 1 : 0)
-        // # Y = if X == 0 then 0 else 1 fi
-        // # M = if X == 0 then 1 else 1/X fi
-
-        use super::*;
-
-        #[test]
-        fn execute() {
-            let cond_eq = Solver::ConditionEq;
-            let inputs = vec![0];
-            let r = cond_eq
-                .execute(&inputs.iter().map(|&i| Bn128Field::from(i)).collect())
-                .unwrap();
-            let res: Vec<Bn128Field> = vec![0, 1].iter().map(|&i| Bn128Field::from(i)).collect();
-            assert_eq!(r, &res[..]);
-        }
-
-        #[test]
-        fn execute_non_eq() {
-            let cond_eq = Solver::ConditionEq;
-            let inputs = vec![1];
-            let r = cond_eq
-                .execute(&inputs.iter().map(|&i| Bn128Field::from(i)).collect())
-                .unwrap();
-            let res: Vec<Bn128Field> = vec![1, 1].iter().map(|&i| Bn128Field::from(i)).collect();
-            assert_eq!(r, &res[..]);
-        }
-    }
-
-    #[test]
-    fn bits_of_one() {
-        let inputs = vec![Bn128Field::from(1)];
-        let res = Solver::Bits(Bn128Field::get_required_bits())
-            .execute(&inputs)
-            .unwrap();
-        assert_eq!(res[253], Bn128Field::from(1));
-        for i in 0..252 {
-            assert_eq!(res[i], Bn128Field::from(0));
-        }
-    }
-
-    #[test]
-    fn bits_of_42() {
-        let inputs = vec![Bn128Field::from(42)];
-        let res = Solver::Bits(Bn128Field::get_required_bits())
-            .execute(&inputs)
-            .unwrap();
-        assert_eq!(res[253], Bn128Field::from(0));
-        assert_eq!(res[252], Bn128Field::from(1));
-        assert_eq!(res[251], Bn128Field::from(0));
-        assert_eq!(res[250], Bn128Field::from(1));
-        assert_eq!(res[249], Bn128Field::from(0));
-        assert_eq!(res[248], Bn128Field::from(1));
-        assert_eq!(res[247], Bn128Field::from(0));
-    }
-=======
->>>>>>> 5158646d
 }