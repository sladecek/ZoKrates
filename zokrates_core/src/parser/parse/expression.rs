use field::Field;

use parser::Error;
use parser::tokenize::{Token, Position, next_token};

use absy::{Expression};

use parser::tokenize::parse_num;

fn parse_then_else<T: Field>(
    cond: Expression<T>,
    input: &String,
    pos: &Position,
) -> Result<(Expression<T>, String, Position), Error<T>> {
    match next_token(input, pos) {
        (Token::Then, s5, p5) => match parse_expr(&s5, &p5) {
            Ok((e6, s6, p6)) => match next_token(&s6, &p6) {
                (Token::Else, s7, p7) => match parse_expr(&s7, &p7) {
                    Ok((e8, s8, p8)) => match next_token(&s8, &p8) {
                        (Token::Fi, s9, p9) => {
                            parse_expr1(Expression::IfElse(box cond, box e6, box e8), s9, p9)
                        }
                        (t10, _, p10) => Err(Error {
                            expected: vec![Token::Fi],
                            got: t10,
                            pos: p10,
                        }),
                    },
                    Err(err) => Err(err),
                },
                (t7, _, p7) => Err(Error {
                    expected: vec![Token::Else],
                    got: t7,
                    pos: p7,
                }),
            },
            Err(err) => Err(err),
        },
        (t5, _, p5) => Err(Error {
            expected: vec![Token::Then],
            got: t5,
            pos: p5,
        }),
    }
}

fn parse_prim_cond<T: Field>(
    input: &String,
    pos: &Position,
) -> Result<(Expression<T>, String, Position), Error<T>> {
    match parse_expr(input, pos) {
        Ok((e2, s2, p2)) => match next_token(&s2, &p2) {
            (Token::Lt, s3, p3) => match parse_expr(&s3, &p3) {
                Ok((e4, s4, p4)) => Ok((Expression::Lt(box e2, box e4), s4, p4)),
                Err(err) => Err(err),
            },
            (Token::Le, s3, p3) => match parse_expr(&s3, &p3) {
                Ok((e4, s4, p4)) => Ok((Expression::Le(box e2, box e4), s4, p4)),
                Err(err) => Err(err),
            },
            (Token::Eqeq, s3, p3) => match parse_expr(&s3, &p3) {
                Ok((e4, s4, p4)) => Ok((Expression::Eq(box e2, box e4), s4, p4)),
                Err(err) => Err(err),
            },
            (Token::Ge, s3, p3) => match parse_expr(&s3, &p3) {
                Ok((e4, s4, p4)) => Ok((Expression::Ge(box e2, box e4), s4, p4)),
                Err(err) => Err(err),
            },
            (Token::Gt, s3, p3) => match parse_expr(&s3, &p3) {
                Ok((e4, s4, p4)) => Ok((Expression::Gt(box e2, box e4), s4, p4)),
                Err(err) => Err(err),
            },
            (t3, _, p3) => Err(Error {
                expected: vec![Token::Lt, Token::Le, Token::Eqeq, Token::Ge, Token::Gt],
                got: t3,
                pos: p3,
            }),
        },
        Err(err) => Err(err)
    }
}

fn parse_condition<T: Field>(
    cond: Expression<T>,
    input: &String,
    pos: &Position,
) -> Result<(Expression<T>, String, Position), Error<T>> {
    match next_token(input, pos) {
        (Token::AndAnd, s1, p1) => match parse_prim_cond(&s1, &p1) {
            Ok((e2, s2, p2)) => parse_condition(Expression::AndAnd(box cond, box e2), &s2, &p2),
            Err(err) => Err(err),
        },
        (Token::Then, _, _) => parse_then_else(cond, input, pos),
        (t1, _, p1) => Err(Error {
            expected: vec![Token::AndAnd, Token::Then],
            got: t1,
            pos: p1,
        }),
    }
}

fn parse_if_then_else<T: Field>(
    input: &String,
    pos: &Position,
) -> Result<(Expression<T>, String, Position), Error<T>> {
    match next_token(input, pos) {
<<<<<<< HEAD
        (Token::If, s1, p1) => match parse_expr(&s1, &p1) {
            Ok((e2, s2, p2)) => match next_token(&s2, &p2) {
                (Token::Lt, s3, p3) => match parse_expr(&s3, &p3) {
                    Ok((e4, s4, p4)) => parse_then_else(Expression::Lt(box e2, box e4), &s4, &p4),
                    Err(err) => Err(err),
                },
                (Token::Le, s3, p3) => match parse_expr(&s3, &p3) {
                    Ok((e4, s4, p4)) => parse_then_else(Expression::Le(box e2, box e4), &s4, &p4),
                    Err(err) => Err(err),
                },
                (Token::Eqeq, s3, p3) => match parse_expr(&s3, &p3) {
                    Ok((e4, s4, p4)) => parse_then_else(Expression::Eq(box e2, box e4), &s4, &p4),
                    Err(err) => Err(err),
                },
                (Token::Ge, s3, p3) => match parse_expr(&s3, &p3) {
                    Ok((e4, s4, p4)) => parse_then_else(Expression::Ge(box e2, box e4), &s4, &p4),
                    Err(err) => Err(err),
                },
                (Token::Gt, s3, p3) => match parse_expr(&s3, &p3) {
                    Ok((e4, s4, p4)) => parse_then_else(Expression::Gt(box e2, box e4), &s4, &p4),
                    Err(err) => Err(err),
                },
                (Token::AndAnd, s3, p3) => match parse_expr(&s3, &p3){
                    Ok((e4, s4, p4)) => parse_then_else(Expression::AndAnd(box e2, box e4), &s4, &p4),
                    Err(err) => Err(err),
                },
                (Token::Or, s3, p3) => match parse_expr(&s3, &p3) {
                    Ok((e4, s4, p4)) => parse_then_else(Expression::Or(box e2, box e4), &s4, &p4),
                    Err(err) => Err(err),
                },
                (t3, _, p3) => Err(Error {
                    expected: vec![Token::Lt, Token::Le, Token::Eqeq, Token::Ge, Token::Gt],
                    got: t3,
                    pos: p3,
                }),
            },
=======
        (Token::If, s1, p1) => match parse_prim_cond(&s1, &p1) {
            Ok((e2, s2, p2)) => parse_condition(e2, &s2, &p2),
>>>>>>> 0dc65093
            Err(err) => Err(err),
        },
        (t1, _, p1) => Err(Error {
            expected: vec![Token::If],
            got: t1,
            pos: p1,
        }),
    }
}

fn parse_factor1<T: Field>(
    expr: Expression<T>,
    input: String,
    pos: Position,
) -> Result<(Expression<T>, String, Position), Error<T>> {
    match parse_term1(expr.clone(), input.clone(), pos.clone()) {
        Ok((e1, s1, p1)) => match parse_expr1(e1, s1, p1) {
            Ok((e2, s2, p2)) => match next_token::<T>(&s2, &p2) {
                (Token::Pow, s3, p3) => match next_token(&s3, &p3) {
                    (Token::Num(x), s4, p4) => {
                        Ok((Expression::Pow(box e2, box Expression::Number(x)), s4, p4))
                    }
                    (t4, _, p4) => Err(Error {
                        expected: vec![Token::ErrNum],
                        got: t4,
                        pos: p4,
                    }),
                },
                _ => Ok((expr, input, pos)),
            },
            Err(err) => Err(err),
        },
        Err(err) => Err(err),
    }
}

fn parse_factor<T: Field>(
    input: &String,
    pos: &Position,
) -> Result<(Expression<T>, String, Position), Error<T>> {
    match next_token(input, pos) {
        (Token::If, ..) => parse_if_then_else(input, pos),
        (Token::Open, s1, p1) => match parse_expr(&s1, &p1) {
            Ok((e2, s2, p2)) => match next_token(&s2, &p2) {
                (Token::Close, s3, p3) => parse_factor1(e2, s3, p3),
                (t3, _, p3) => Err(Error {
                    expected: vec![Token::Close],
                    got: t3,
                    pos: p3,
                }),
            },
            Err(err) => Err(err),
        },
        (Token::Ide(x), s1, p1) => match next_token::<T>(&s1, &p1) {
            (Token::Open, s2, p2) => parse_function_call(x, s2, p2),
            _ => parse_factor1(Expression::Identifier(x), s1, p1),
        },
        (Token::Num(x), s1, p1) => parse_factor1(Expression::Number(x), s1, p1),
        (t1, _, p1) => Err(Error {
            expected: vec![Token::If, Token::Open, Token::ErrIde, Token::ErrNum],
            got: t1,
            pos: p1,
        }),
    }
}

pub fn parse_term1<T: Field>(
    expr: Expression<T>,
    input: String,
    pos: Position,
) -> Result<(Expression<T>, String, Position), Error<T>> {
    match next_token::<T>(&input, &pos) {
        (Token::Mult, s1, p1) => match parse_term(&s1, &p1) {
            Ok((e, s2, p2)) => Ok((Expression::Mult(box expr, box e), s2, p2)),
            Err(err) => Err(err),
        },
        (Token::Div, s1, p1) => match parse_term(&s1, &p1) {
            Ok((e, s2, p2)) => Ok((Expression::Div(box expr, box e), s2, p2)),
            Err(err) => Err(err),
        },
        _ => Ok((expr, input, pos)),
    }
}

fn parse_term<T: Field>(
    input: &String,
    pos: &Position,
) -> Result<(Expression<T>, String, Position), Error<T>> {
    match parse_factor(input, pos) {
        Ok((e, s1, p1)) => parse_term1(e, s1, p1),
        Err(err) => Err(err),
    }
}

pub fn parse_expr1<T: Field>(
    expr: Expression<T>,
    input: String,
    pos: Position,
) -> Result<(Expression<T>, String, Position), Error<T>> {
    match next_token::<T>(&input, &pos) {
        (Token::Add, s1, p1) => match parse_term(&s1, &p1) {
            Ok((e2, s2, p2)) => parse_expr1(Expression::Add(box expr, box e2), s2, p2),
            Err(err) => Err(err),
        },
        (Token::Sub, s1, p1) => match parse_term(&s1, &p1) {
            Ok((e2, s2, p2)) => parse_expr1(Expression::Sub(box expr, box e2), s2, p2),
            Err(err) => Err(err),
        },
        (Token::Pow, s1, p1) => match parse_num(&s1, &p1) {
            (Token::Num(x), s2, p2) => {
                match parse_term1(Expression::Pow(box expr, box Expression::Number(x)), s2, p2) {
                    Ok((e3, s3, p3)) => parse_expr1(e3, s3, p3),
                    Err(err) => Err(err),
                }
            }
            (t2, _, p2) => Err(Error {
                expected: vec![Token::ErrNum],
                got: t2,
                pos: p2,
            }),
        },
        _ => Ok((expr, input, pos)),
    }
}

pub fn parse_function_call<T: Field>(
    ide: String,
    input: String,
    pos: Position,
) -> Result<(Expression<T>, String, Position), Error<T>> {
    // function call can have 0 .. n args
    let mut args = Vec::new();
    let mut s: String = input;
    let mut p: Position = pos;

    loop {
        match next_token::<T>(&s, &p) {
            // no arguments
            (Token::Close, s1, p1) => {
                match parse_term1(Expression::FunctionCall(ide, args), s1, p1) {
                    Ok((e2, s2, p2)) => return parse_expr1(e2, s2, p2),
                    Err(err) => return Err(err),
                }
            }
            // at least one argument
            (_, _, _) => match parse_expr(&s, &p) {
                Ok((e1, s1, p1)) => {
                    args.push(e1);
                    match next_token::<T>(&s1, &p1) {
                        (Token::Comma, s2, p2) => {
                            s = s2;
                            p = p2;
                        }
                        (Token::Close, s2, p2) => {
                            match parse_term1(Expression::FunctionCall(ide, args), s2, p2) {
                                Ok((e3, s3, p3)) => return parse_expr1(e3, s3, p3),
                                Err(err) => return Err(err),
                            }
                        }
                        (t2, _, p2) => {
                            return Err(Error {
                                expected: vec![Token::Comma, Token::Close],
                                got: t2,
                                pos: p2,
                            })
                        }
                    }
                }
                Err(err) => return Err(err),
            },
        }
    }
}

pub fn parse_expr<T: Field>(
    input: &String,
    pos: &Position,
) -> Result<(Expression<T>, String, Position), Error<T>> {
    match next_token::<T>(input, pos) {
        (Token::If, ..) => parse_if_then_else(input, pos),
        (Token::Open, s1, p1) => match parse_expr(&s1, &p1) {
            Ok((e2, s2, p2)) => match next_token(&s2, &p2) {
                (Token::Close, s3, p3) => match parse_term1(e2, s3, p3) {
                    Ok((e4, s4, p4)) => parse_expr1(e4, s4, p4),
                    Err(err) => Err(err),
                },
                (t3, _, p3) => Err(Error {
                    expected: vec![Token::Close],
                    got: t3,
                    pos: p3,
                }),
            },
            Err(err) => Err(err),
        },
        (Token::Ide(x), s1, p1) => match next_token::<T>(&s1, &p1) {
            (Token::Open, s2, p2) => parse_function_call(x, s2, p2),
            _ => match parse_term1(Expression::Identifier(x), s1, p1) {
                Ok((e2, s2, p2)) => parse_expr1(e2, s2, p2),
                Err(err) => Err(err),
            },
        },
        (Token::Num(x), s1, p1) => match parse_term1(Expression::Number(x), s1, p1) {
            Ok((e2, s2, p2)) => parse_expr1(e2, s2, p2),
            Err(err) => Err(err),
        },
        (t1, _, p1) => Err(Error {
            expected: vec![Token::If, Token::Open, Token::ErrIde, Token::ErrNum],
            got: t1,
            pos: p1,
        }),
    }
}

#[cfg(test)]
mod tests {
    use super::*;
    use field::FieldPrime;

    #[test]
    fn parse_if_then_else_ok() {
        let pos = Position { line: 45, col: 121 };
        let string = String::from("if a < b then c else d fi");
        let expr = Expression::IfElse::<FieldPrime>(
            box Expression::Lt(
                box Expression::Identifier(String::from("a")),
                box Expression::Identifier(String::from("b")),
            ),
            box Expression::Identifier(String::from("c")),
            box Expression::Identifier(String::from("d")),
        );
        assert_eq!(
            Ok((expr, String::from(""), pos.col(string.len() as isize))),
            parse_if_then_else(&string, &pos)
        );
    }

    #[test]
<<<<<<< HEAD
    fn parse_boolean_or() {
        let pos = Position{line: 45, col: 121};
        let string = String::from("if a < b || 2*a > b then c else d fi");

        let expr = Expression::IfElse::<FieldPrime>(
            box Expression::Or(
                box Expression::Lt(
                    box Expression::Identifier(String::from("a")),
                    box Expression::Identifier(String::from("b")),
                ),
                box Expression::Gt(
                    box Expression::Mult(
                        box Expression::Number(FieldPrime::from(2)),
                        box Expression::Identifier(String::from("a")),
                    ),
                    box Expression::Identifier(String::from("b")),
=======
    fn parse_boolean_and() {
        let pos = Position{line: 45, col: 121};
        let string = String::from("if a < b && 2*a > b && b > a then c else d fi");

        let expr = Expression::IfElse::<FieldPrime>(
            box Expression::AndAnd(
                box Expression::AndAnd(
                    box Expression::Lt(
                        box Expression::Identifier(String::from("a")),
                        box Expression::Identifier(String::from("b")),
                    ),
                    box Expression::Gt(
                        box Expression::Mult(
                            box Expression::Number(FieldPrime::from(2)),
                            box Expression::Identifier(String::from("a")),
                        ),
                        box Expression::Identifier(String::from("b")),
                    ),
                ),
                box Expression::Gt(
                    box Expression::Identifier(String::from("b")),
                    box Expression::Identifier(String::from("a")),
>>>>>>> 0dc65093
                ),
            ),
            box Expression::Identifier(String::from("c")),
            box Expression::Identifier(String::from("d")),
        );
<<<<<<< HEAD
=======

>>>>>>> 0dc65093
        assert_eq!(
            Ok((expr, String::from(""), pos.col(string.len() as isize))),
            parse_if_then_else(&string, &pos)
        );
    }

    mod parse_factor {
        use super::*;
        #[test]
        fn if_then_else() {
            let pos = Position { line: 45, col: 121 };
            let string = String::from("if a < b then c else d fi");
            let expr = Expression::IfElse::<FieldPrime>(
                box Expression::Lt(
                    box Expression::Identifier(String::from("a")),
                    box Expression::Identifier(String::from("b")),
                ),
                box Expression::Identifier(String::from("c")),
                box Expression::Identifier(String::from("d")),
            );
            assert_eq!(
                Ok((expr, String::from(""), pos.col(string.len() as isize))),
                parse_factor(&string, &pos)
            );
        }
        #[test]
        fn brackets() {
            let pos = Position { line: 45, col: 121 };
            let string = String::from("(5 + a * 6)");
            let expr = Expression::Add(
                box Expression::Number(FieldPrime::from(5)),
                box Expression::Mult(
                    box Expression::Identifier(String::from("a")),
                    box Expression::Number(FieldPrime::from(6)),
                ),
            );
            assert_eq!(
                Ok((expr, String::from(""), pos.col(string.len() as isize))),
                parse_factor(&string, &pos)
            );
        }
        #[test]
        fn ide() {
            let pos = Position { line: 45, col: 121 };
            let string = String::from("a");
            let expr = Expression::Identifier::<FieldPrime>(String::from("a"));
            assert_eq!(
                Ok((expr, String::from(""), pos.col(string.len() as isize))),
                parse_factor(&string, &pos)
            );
        }
        #[test]
        fn num() {
            let pos = Position { line: 45, col: 121 };
            let string = String::from("234");
            let expr = Expression::Number(FieldPrime::from(234));
            assert_eq!(
                Ok((expr, String::from(""), pos.col(string.len() as isize))),
                parse_factor(&string, &pos)
            );
        }
    }
}<|MERGE_RESOLUTION|>--- conflicted
+++ resolved
@@ -104,47 +104,8 @@
     pos: &Position,
 ) -> Result<(Expression<T>, String, Position), Error<T>> {
     match next_token(input, pos) {
-<<<<<<< HEAD
-        (Token::If, s1, p1) => match parse_expr(&s1, &p1) {
-            Ok((e2, s2, p2)) => match next_token(&s2, &p2) {
-                (Token::Lt, s3, p3) => match parse_expr(&s3, &p3) {
-                    Ok((e4, s4, p4)) => parse_then_else(Expression::Lt(box e2, box e4), &s4, &p4),
-                    Err(err) => Err(err),
-                },
-                (Token::Le, s3, p3) => match parse_expr(&s3, &p3) {
-                    Ok((e4, s4, p4)) => parse_then_else(Expression::Le(box e2, box e4), &s4, &p4),
-                    Err(err) => Err(err),
-                },
-                (Token::Eqeq, s3, p3) => match parse_expr(&s3, &p3) {
-                    Ok((e4, s4, p4)) => parse_then_else(Expression::Eq(box e2, box e4), &s4, &p4),
-                    Err(err) => Err(err),
-                },
-                (Token::Ge, s3, p3) => match parse_expr(&s3, &p3) {
-                    Ok((e4, s4, p4)) => parse_then_else(Expression::Ge(box e2, box e4), &s4, &p4),
-                    Err(err) => Err(err),
-                },
-                (Token::Gt, s3, p3) => match parse_expr(&s3, &p3) {
-                    Ok((e4, s4, p4)) => parse_then_else(Expression::Gt(box e2, box e4), &s4, &p4),
-                    Err(err) => Err(err),
-                },
-                (Token::AndAnd, s3, p3) => match parse_expr(&s3, &p3){
-                    Ok((e4, s4, p4)) => parse_then_else(Expression::AndAnd(box e2, box e4), &s4, &p4),
-                    Err(err) => Err(err),
-                },
-                (Token::Or, s3, p3) => match parse_expr(&s3, &p3) {
-                    Ok((e4, s4, p4)) => parse_then_else(Expression::Or(box e2, box e4), &s4, &p4),
-                    Err(err) => Err(err),
-                },
-                (t3, _, p3) => Err(Error {
-                    expected: vec![Token::Lt, Token::Le, Token::Eqeq, Token::Ge, Token::Gt],
-                    got: t3,
-                    pos: p3,
-                }),
-            },
-=======
         (Token::If, s1, p1) => match parse_prim_cond(&s1, &p1) {
             Ok((e2, s2, p2)) => parse_condition(e2, &s2, &p2),
->>>>>>> 0dc65093
             Err(err) => Err(err),
         },
         (t1, _, p1) => Err(Error {
@@ -382,24 +343,6 @@
     }
 
     #[test]
-<<<<<<< HEAD
-    fn parse_boolean_or() {
-        let pos = Position{line: 45, col: 121};
-        let string = String::from("if a < b || 2*a > b then c else d fi");
-
-        let expr = Expression::IfElse::<FieldPrime>(
-            box Expression::Or(
-                box Expression::Lt(
-                    box Expression::Identifier(String::from("a")),
-                    box Expression::Identifier(String::from("b")),
-                ),
-                box Expression::Gt(
-                    box Expression::Mult(
-                        box Expression::Number(FieldPrime::from(2)),
-                        box Expression::Identifier(String::from("a")),
-                    ),
-                    box Expression::Identifier(String::from("b")),
-=======
     fn parse_boolean_and() {
         let pos = Position{line: 45, col: 121};
         let string = String::from("if a < b && 2*a > b && b > a then c else d fi");
@@ -422,16 +365,40 @@
                 box Expression::Gt(
                     box Expression::Identifier(String::from("b")),
                     box Expression::Identifier(String::from("a")),
->>>>>>> 0dc65093
                 ),
             ),
             box Expression::Identifier(String::from("c")),
             box Expression::Identifier(String::from("d")),
         );
-<<<<<<< HEAD
-=======
-
->>>>>>> 0dc65093
+
+        assert_eq!(
+            Ok((expr, String::from(""), pos.col(string.len() as isize))),
+            parse_if_then_else(&string, &pos)
+        );
+    }
+
+    #[test]
+    fn parse_boolean_or() {
+        let pos = Position{line: 45, col: 121};
+        let string = String::from("if a < b || 2*a > b then c else d fi");
+
+        let expr = Expression::IfElse::<FieldPrime>(
+            box Expression::Or(
+                box Expression::Lt(
+                    box Expression::Identifier(String::from("a")),
+                    box Expression::Identifier(String::from("b")),
+                ),
+                box Expression::Gt(
+                    box Expression::Mult(
+                        box Expression::Number(FieldPrime::from(2)),
+                        box Expression::Identifier(String::from("a")),
+                    ),
+                    box Expression::Identifier(String::from("b")),
+                ),
+            ),
+            box Expression::Identifier(String::from("c")),
+            box Expression::Identifier(String::from("d")),
+        );
         assert_eq!(
             Ok((expr, String::from(""), pos.col(string.len() as isize))),
             parse_if_then_else(&string, &pos)
