//! Module containing semantic analysis tools to run at compile time
//!
//! @file semantics.rs
//! @author Thibaut Schaeffer <thibaut@schaeff.fr>
//! @date 2017

use crate::absy::Identifier;
use crate::absy::*;
use crate::typed_absy::*;
use crate::typed_absy::{Parameter, Variable};
use std::collections::{hash_map::Entry, BTreeSet, HashMap, HashSet};
use std::fmt;
use zokrates_field::field::Field;

use crate::parser::Position;

use crate::absy::types::{UnresolvedSignature, UnresolvedType, UserTypeId};
use crate::typed_absy::types::{FunctionKey, Signature, Type};

use std::hash::{Hash, Hasher};

#[derive(PartialEq, Debug)]
pub struct Error {
    pos: Option<(Position, Position)>,
    message: String,
}

type TypeMap = HashMap<ModuleId, HashMap<UserTypeId, Type>>;

/// The global state of the program during semantic checks
#[derive(Debug)]
struct State<'ast, T: Field> {
    /// The modules yet to be checked, which we consume as we explore the dependency tree
    modules: Modules<'ast, T>,
    /// The already checked modules, which we're returning at the end
    typed_modules: TypedModules<'ast, T>,
    /// The user-defined types, which we keep track at this phase only. In later phases, we rely only on basic types and combinations thereof
    types: TypeMap,
}

/// A symbol for a given name: either a type, or a group of functions. Not both!
#[derive(PartialEq, Hash, Eq, Debug)]
enum SymbolType {
    Type,
    Functions(BTreeSet<Signature>),
}

/// A data structure to keep track of all symbols in a module
#[derive(Default)]
struct SymbolUnifier {
    symbols: HashMap<String, SymbolType>,
}

impl SymbolUnifier {
    fn insert_type<S: Into<String>>(&mut self, id: S) -> bool {
        let s_type = self.symbols.entry(id.into());
        match s_type {
            // if anything is already called `id`, we cannot introduce this type
            Entry::Occupied(..) => false,
            // otherwise, we can!
            Entry::Vacant(v) => {
                v.insert(SymbolType::Type);
                true
            }
        }
    }

    fn insert_function<S: Into<String>>(&mut self, id: S, signature: Signature) -> bool {
        let s_type = self.symbols.entry(id.into());
        match s_type {
            // if anything is already called `id`, it depends what it is
            Entry::Occupied(mut o) => {
                match o.get_mut() {
                    // if it's a Type, then we can't introduce a function
                    SymbolType::Type => false,
                    // if it's a Function, we can introduce a new function only if it has a different signature
                    SymbolType::Functions(signatures) => signatures.insert(signature),
                }
            }
            // otherwise, we can!
            Entry::Vacant(v) => {
                v.insert(SymbolType::Functions(vec![signature].into_iter().collect()));
                true
            }
        }
    }
}

impl<'ast, T: Field> State<'ast, T> {
    fn new(modules: Modules<'ast, T>) -> Self {
        State {
            modules,
            typed_modules: HashMap::new(),
            types: HashMap::new(),
        }
    }
}

impl fmt::Display for Error {
    fn fmt(&self, f: &mut fmt::Formatter) -> fmt::Result {
        let location = self
            .pos
            .map(|p| format!("{}", p.0))
            .unwrap_or("?".to_string());
        write!(f, "{}\n\t{}", location, self.message)
    }
}

/// A function query in the current module.
struct FunctionQuery<'ast> {
    id: Identifier<'ast>,
    inputs: Vec<Type>,
    /// Output types are optional as we try to infer them
    outputs: Vec<Option<Type>>,
}

impl<'ast> fmt::Display for FunctionQuery<'ast> {
    fn fmt(&self, f: &mut fmt::Formatter) -> fmt::Result {
        write!(f, "(")?;
        for (i, t) in self.inputs.iter().enumerate() {
            write!(f, "{}", t)?;
            if i < self.inputs.len() - 1 {
                write!(f, ", ")?;
            }
        }
        write!(f, ") -> (")?;
        for (i, t) in self.outputs.iter().enumerate() {
            match t {
                Some(t) => write!(f, "{}", t)?,
                None => write!(f, "_")?,
            }
            if i < self.outputs.len() - 1 {
                write!(f, ", ")?;
            }
        }
        write!(f, ")")
    }
}

impl<'ast> FunctionQuery<'ast> {
    /// Create a new query.
    fn new(
        id: Identifier<'ast>,
        inputs: &Vec<Type>,
        outputs: &Vec<Option<Type>>,
    ) -> FunctionQuery<'ast> {
        FunctionQuery {
            id,
            inputs: inputs.clone(),
            outputs: outputs.clone(),
        }
    }

    /// match a `FunctionKey` against this `FunctionQuery`
    fn match_func(&self, func: &FunctionKey) -> bool {
        self.id == func.id
            && self.inputs == func.signature.inputs
            && self.outputs.len() == func.signature.outputs.len()
            && self.outputs.iter().enumerate().all(|(index, t)| match t {
                Some(ref t) => t == &func.signature.outputs[index],
                _ => true,
            })
    }

    fn match_funcs(&self, funcs: &HashSet<FunctionKey<'ast>>) -> Vec<FunctionKey<'ast>> {
        funcs
            .iter()
            .filter(|func| self.match_func(func))
            .cloned()
            .collect()
    }
}

/// A scoped variable, so that we can delete all variables of a given scope when exiting it
#[derive(Clone, Debug)]
pub struct ScopedVariable<'ast> {
    id: Variable<'ast>,
    level: usize,
}

/// Identifiers of different `ScopedVariable`s should not conflict, so we define them as equivalent
impl<'ast> PartialEq for ScopedVariable<'ast> {
    fn eq(&self, other: &ScopedVariable) -> bool {
        self.id.id == other.id.id
    }
}

impl<'ast> Hash for ScopedVariable<'ast> {
    fn hash<H: Hasher>(&self, state: &mut H) {
        self.id.id.hash(state);
    }
}

impl<'ast> Eq for ScopedVariable<'ast> {}

/// Checker, checks the semantics of a program, keeping track of functions and variables in scope
pub struct Checker<'ast> {
    scope: HashSet<ScopedVariable<'ast>>,
    functions: HashSet<FunctionKey<'ast>>,
    level: usize,
}

impl<'ast> Checker<'ast> {
    fn new() -> Checker<'ast> {
        Checker {
            scope: HashSet::new(),
            functions: HashSet::new(),
            level: 0,
        }
    }

    /// Check a `Program`
    ///
    /// # Arguments
    ///
    /// * `prog` - The `Program` to be checked
    pub fn check<T: Field>(prog: Program<'ast, T>) -> Result<TypedProgram<'ast, T>, Vec<Error>> {
        Checker::new().check_program(prog)
    }

    fn check_program<T: Field>(
        &mut self,
        program: Program<'ast, T>,
    ) -> Result<TypedProgram<'ast, T>, Vec<Error>> {
        let mut state = State::new(program.modules);

        let mut errors = vec![];

        // recursively type-check modules starting with `main`
        match self.check_module(&program.main, &mut state) {
            Ok(()) => {}
            Err(e) => errors.extend(e),
        };

        if errors.len() > 0 {
            return Err(errors);
        }

        Checker::check_single_main(state.typed_modules.get(&program.main).unwrap())
            .map_err(|e| vec![e])?;

        Ok(TypedProgram {
            main: program.main,
            modules: state.typed_modules,
        })
    }

    fn check_struct_type_declaration(
        &mut self,
        s: StructTypeNode<'ast>,
        module_id: &ModuleId,
        types: &TypeMap,
    ) -> Result<Type, Vec<Error>> {
        let pos = s.pos();
        let s = s.value;

        let mut errors = vec![];
        let mut fields: Vec<(_, _)> = vec![];
        let mut fields_set = HashSet::new();

        for field in s.fields {
            let member_id = field.value.id.to_string();
            match self
                .check_type(field.value.ty, module_id, &types)
                .map(|t| (member_id, t))
            {
                Ok(f) => match fields_set.insert(f.0.clone()) {
                    true => fields.push(f),
                    false => errors.push(Error {
                        pos: Some(pos),
                        message: format!("Duplicate key {} in struct definition", f.0,),
                    }),
                },
                Err(e) => {
                    errors.push(e);
                }
            }
        }

        if errors.len() > 0 {
            return Err(errors);
        }

        Ok(Type::Struct(fields))
    }

    fn check_symbol_declaration<T: Field>(
        &mut self,
        declaration: SymbolDeclarationNode<'ast, T>,
        module_id: &ModuleId,
        state: &mut State<'ast, T>,
        functions: &mut HashMap<FunctionKey<'ast>, TypedFunctionSymbol<'ast, T>>,
        symbol_unifier: &mut SymbolUnifier,
    ) -> Result<(), Vec<Error>> {
        let mut errors = vec![];

        let pos = declaration.pos();
        let declaration = declaration.value;

        match declaration.symbol {
            Symbol::HereType(t) => {
                match self.check_struct_type_declaration(t.clone(), module_id, &state.types) {
                    Ok(ty) => {
                        match symbol_unifier.insert_type(declaration.id) {
                            false => errors.push(Error {
                                pos: Some(pos),
                                message: format!(
                                    "{} conflicts with another symbol",
                                    declaration.id,
                                ),
                            }),
                            true => {}
                        };
                        state
                            .types
                            .entry(module_id.clone())
                            .or_default()
                            .insert(declaration.id.to_string(), ty);
                    }
                    Err(e) => errors.extend(e),
                }
            }
            Symbol::HereFunction(f) => match self.check_function(f, module_id, &state.types) {
                Ok(funct) => {
                    match symbol_unifier.insert_function(declaration.id, funct.signature.clone()) {
                        false => errors.push(Error {
                            pos: Some(pos),
                            message: format!("{} conflicts with another symbol", declaration.id,),
                        }),
                        true => {}
                    };

                    self.functions.insert(
                        FunctionKey::with_id(declaration.id.clone())
                            .signature(funct.signature.clone()),
                    );
                    functions.insert(
                        FunctionKey::with_id(declaration.id.clone())
                            .signature(funct.signature.clone()),
                        TypedFunctionSymbol::Here(funct),
                    );
                }
                Err(e) => {
                    errors.extend(e);
                }
            },
            Symbol::There(import) => {
                let pos = import.pos();
                let import = import.value;

                match Checker::new().check_module(&import.module_id, state) {
                    Ok(()) => {
                        // find candidates in the checked module
                        let function_candidates: Vec<_> = state
                            .typed_modules
                            .get(&import.module_id)
                            .unwrap()
                            .functions
                            .iter()
                            .filter(|(k, _)| k.id == import.symbol_id)
                            .map(|(_, v)| FunctionKey {
                                id: import.symbol_id.clone(),
                                signature: v.signature(&state.typed_modules).clone(),
                            })
                            .collect();

                        // find candidates in the types
                        let type_candidate = state
                            .types
                            .entry(import.module_id.clone())
                            .or_default()
                            .get(import.symbol_id)
                            .cloned();

                        match (function_candidates.len(), type_candidate) {
                            (0, Some(t)) => {
                                // we imported a type, so the symbol it gets bound to should not already exist
                                match symbol_unifier.insert_type(declaration.id) {
                                    false => {
                                        errors.push(Error {
                                            pos: Some(pos),
                                            message: format!(
                                                "{} conflicts with another symbol",
                                                declaration.id,
                                            ),
                                        });
                                    }
                                    true => {}
                                };
                                state
                                    .types
                                    .entry(module_id.clone())
                                    .or_default()
                                    .insert(import.symbol_id.to_string(), t.clone());
                            }
                            (0, None) => {
                                errors.push(Error {
                                    pos: Some(pos),
                                    message: format!(
                                        "Could not find symbol {} in module {}",
                                        import.symbol_id, import.module_id,
                                    ),
                                });
                            }
                            (_, Some(_)) => unreachable!("collision in module we're importing from should have been caught when checking it"),
                            _ => {
                                for candidate in function_candidates {

                                    match symbol_unifier.insert_function(declaration.id, candidate.signature.clone()) {
                                        false => {
                                            errors.push(Error {
                                                pos: Some(pos),
                                                message: format!(
                                                    "{} conflicts with another symbol",
                                                    declaration.id,
                                                ),
                                            });
                                        },
                                        true => {}
                                    };

                                    self.functions.insert(candidate.clone().id(declaration.id));
                                    functions.insert(
                                        candidate.clone().id(declaration.id),
                                        TypedFunctionSymbol::There(
                                            candidate,
                                            import.module_id.clone(),
                                        ),
                                    );
                                }
                            }
                        };
                    }
                    Err(e) => {
                        errors.extend(e);
                    }
                };
            }
            Symbol::Flat(funct) => {
                match symbol_unifier.insert_function(declaration.id, funct.signature::<T>()) {
                    false => {
                        errors.push(Error {
                            pos: Some(pos),
                            message: format!("{} conflicts with another symbol", declaration.id,),
                        });
                    }
                    true => {}
                };

                self.functions.insert(
                    FunctionKey::with_id(declaration.id.clone())
                        .signature(funct.signature::<T>().clone()),
                );
                functions.insert(
                    FunctionKey::with_id(declaration.id.clone())
                        .signature(funct.signature::<T>().clone()),
                    TypedFunctionSymbol::Flat(funct),
                );
            }
        };

        // return if any errors occured
        if errors.len() > 0 {
            return Err(errors);
        }

        Ok(())
    }

    fn check_module<T: Field>(
        &mut self,
        module_id: &ModuleId,
        state: &mut State<'ast, T>,
    ) -> Result<(), Vec<Error>> {
        let mut errors = vec![];
        let mut checked_functions = HashMap::new();

        // check if the module was already removed from the untyped ones
        let to_insert = match state.modules.remove(module_id) {
            // if it was, do nothing
            None => None,
            // if it was not, check it
            Some(module) => {
                assert_eq!(module.imports.len(), 0);

                // we need to create an entry in the types map to store types for this module
                state.types.entry(module_id.clone()).or_default();

                // we keep track of the introduced symbols to avoid colisions between types and functions
                let mut symbol_unifier = SymbolUnifier::default();

                // we go through symbol declarations and check them
                for declaration in module.symbols {
                    match self.check_symbol_declaration(
                        declaration,
                        module_id,
                        state,
                        &mut checked_functions,
                        &mut symbol_unifier,
                    ) {
                        Ok(()) => {}
                        Err(e) => {
                            errors.extend(e);
                        }
                    }
                }

                Some(TypedModule {
                    functions: checked_functions,
                })
            }
        };

        // return if any errors occured
        if errors.len() > 0 {
            return Err(errors);
        }

        // insert into typed_modules if we checked anything
        match to_insert {
            Some(typed_module) => {
                // there should be no checked module at that key just yet, if there is we have a colision or we checked something twice
                assert!(state
                    .typed_modules
                    .insert(module_id.clone(), typed_module)
                    .is_none());
            }
            None => {}
        };

        Ok(())
    }

    fn check_single_main<T: Field>(module: &TypedModule<T>) -> Result<(), Error> {
        match module
            .functions
            .iter()
            .filter(|(key, _)| key.id == "main")
            .count()
        {
            1 => Ok(()),
            0 => Err(Error {
                pos: None,
                message: format!("No main function found"),
            }),
            n => Err(Error {
                pos: None,
                message: format!("Only one main function allowed, found {}", n),
            }),
        }
    }

    fn check_for_var(&self, var: &VariableNode) -> Result<(), Error> {
        match var.value.get_type() {
            UnresolvedType::FieldElement => Ok(()),
            t => Err(Error {
                pos: Some(var.pos()),
                message: format!("Variable in for loop cannot have type {}", t),
            }),
        }
    }

    fn check_function<T: Field>(
        &mut self,
        funct_node: FunctionNode<'ast, T>,
        module_id: &ModuleId,
        types: &TypeMap,
    ) -> Result<TypedFunction<'ast, T>, Vec<Error>> {
        self.enter_scope();

        let mut errors = vec![];
        let funct = funct_node.value;
        let mut arguments_checked = vec![];
        let mut signature = None;

        assert_eq!(funct.arguments.len(), funct.signature.inputs.len());

        for arg in funct.arguments {
            match self.check_parameter(arg, module_id, types) {
                Ok(a) => {
                    self.insert_into_scope(a.id.clone());
                    arguments_checked.push(a);
                }
                Err(e) => errors.extend(e),
            }
        }

        let mut statements_checked = vec![];

        match self.check_signature(funct.signature, module_id, types) {
            Ok(s) => {
                for stat in funct.statements.into_iter() {
                    let pos = stat.pos();

                    match self.check_statement(stat, module_id, types) {
                        Ok(statement) => {
                            match &statement {
                                TypedStatement::Return(e) => {
                                    match e.iter().map(|e| e.get_type()).collect::<Vec<_>>()
                                        == s.outputs
                                    {
                                        true => {}
                                        false => errors.push(Error {
                                            pos: Some(pos),
                                            message: format!(
                                                "Expected ({}) in return statement, found ({})",
                                                s.outputs
                                                    .iter()
                                                    .map(|t| t.to_string())
                                                    .collect::<Vec<_>>()
                                                    .join(", "),
                                                e.iter()
                                                    .map(|e| e.get_type())
                                                    .map(|t| t.to_string())
                                                    .collect::<Vec<_>>()
                                                    .join(", ")
                                            ),
                                        }),
                                    }
                                }
                                _ => {}
                            };
                            statements_checked.push(statement);
                        }
                        Err(e) => {
                            errors.extend(e);
                        }
                    }
                }
                signature = Some(s);
            }
            Err(e) => {
                errors.extend(e);
            }
        };

        if errors.len() > 0 {
            return Err(errors);
        }

        self.exit_scope();

        Ok(TypedFunction {
            arguments: arguments_checked,
            statements: statements_checked,
            signature: signature.unwrap(),
        })
    }

    fn check_parameter(
        &self,
        p: ParameterNode<'ast>,
        module_id: &ModuleId,
        types: &TypeMap,
    ) -> Result<Parameter<'ast>, Vec<Error>> {
        let var = self.check_variable(p.value.id, module_id, types)?;

        Ok(Parameter {
            id: var,
            private: p.value.private,
        })
    }

    fn check_signature(
        &self,
        signature: UnresolvedSignature,
        module_id: &ModuleId,
        types: &TypeMap,
    ) -> Result<Signature, Vec<Error>> {
        let mut errors = vec![];
        let mut inputs = vec![];
        let mut outputs = vec![];

        for t in signature.inputs {
            match self.check_type(t, module_id, types) {
                Ok(t) => {
                    inputs.push(t);
                }
                Err(e) => {
                    errors.push(e);
                }
            }
        }

        for t in signature.outputs {
            match self.check_type(t, module_id, types) {
                Ok(t) => {
                    outputs.push(t);
                }
                Err(e) => {
                    errors.push(e);
                }
            }
        }

        if errors.len() > 0 {
            return Err(errors);
        }

        Ok(Signature { inputs, outputs })
    }

    fn check_type(
        &self,
        ty: UnresolvedTypeNode,
        module_id: &ModuleId,
        types: &TypeMap,
    ) -> Result<Type, Error> {
        let pos = ty.pos();
        let ty = ty.value;

        match ty {
            UnresolvedType::FieldElement => Ok(Type::FieldElement),
            UnresolvedType::Boolean => Ok(Type::Boolean),
            UnresolvedType::Array(t, size) => Ok(Type::Array(
                box self.check_type(*t, module_id, types)?,
                size,
            )),
            UnresolvedType::User(id) => {
                types
                    .get(module_id)
                    .unwrap()
                    .get(&id)
                    .cloned()
                    .ok_or_else(|| Error {
                        pos: Some(pos),
                        message: format!("Undefined type {}", id),
                    })
            }
        }
    }

    fn check_variable(
        &self,
        v: crate::absy::VariableNode<'ast>,
        module_id: &ModuleId,
        types: &TypeMap,
    ) -> Result<Variable<'ast>, Vec<Error>> {
        Ok(Variable::with_id_and_type(
            v.value.id.into(),
            self.check_type(v.value._type, module_id, types)
                .map_err(|e| vec![e])?,
        ))
    }

    fn check_statement<T: Field>(
        &mut self,
        stat: StatementNode<'ast, T>,
        module_id: &ModuleId,
        types: &TypeMap,
    ) -> Result<TypedStatement<'ast, T>, Vec<Error>> {
        let pos = stat.pos();

        match stat.value {
            Statement::Return(list) => {
                let mut expression_list_checked = vec![];
                for e in list.value.expressions {
                    let e_checked = self
                        .check_expression(e, module_id, &types)
                        .map_err(|e| vec![e])?;
                    expression_list_checked.push(e_checked);
                }

                Ok(TypedStatement::Return(expression_list_checked))
            }
            Statement::Declaration(var) => {
                let var = self.check_variable(var, module_id, types)?;
                match self.insert_into_scope(var.clone()) {
                    true => Ok(TypedStatement::Declaration(var)),
                    false => Err(Error {
                        pos: Some(pos),
                        message: format!("Duplicate declaration for variable named {}", var.id),
                    }),
                }
                .map_err(|e| vec![e])
            }
            Statement::Definition(assignee, expr) => {
                // we create multidef when rhs is a function call to benefit from inference
                // check rhs is not a function call here
                match expr.value {
					Expression::FunctionCall(..) => panic!("Parser should not generate Definition where the right hand side is a FunctionCall"),
					_ => {}
				}

                // check the expression to be assigned
                let checked_expr = self
                    .check_expression(expr, module_id, &types)
                    .map_err(|e| vec![e])?;
                let expression_type = checked_expr.get_type();

                // check that the assignee is declared and is well formed
                let var = self
                    .check_assignee(assignee, module_id, &types)
                    .map_err(|e| vec![e])?;

                let var_type = var.get_type();

                // make sure the assignee has the same type as the rhs
                match var_type == expression_type {
                    true => Ok(TypedStatement::Definition(var, checked_expr)),
                    false => Err(Error {
                        pos: Some(pos),
                        message: format!(
                            "Expression {} of type {} cannot be assigned to {} of type {}",
                            checked_expr, expression_type, var, var_type
                        ),
                    }),
                }
                .map_err(|e| vec![e])
            }
            Statement::Condition(lhs, rhs) => {
                let checked_lhs = self
                    .check_expression(lhs, module_id, &types)
                    .map_err(|e| vec![e])?;
                let checked_rhs = self
                    .check_expression(rhs, module_id, &types)
                    .map_err(|e| vec![e])?;

                if checked_lhs.get_type() == checked_rhs.get_type() {
                    Ok(TypedStatement::Condition(checked_lhs, checked_rhs))
                } else {
                    Err(Error {
                        pos: Some(pos),
                        message: format!(
                            "Cannot compare {} of type {:?} to {} of type {:?}",
                            checked_lhs,
                            checked_lhs.get_type(),
                            checked_rhs,
                            checked_rhs.get_type(),
                        ),
                    })
                }
                .map_err(|e| vec![e])
            }
            Statement::For(var, from, to, statements) => {
                self.enter_scope();

                self.check_for_var(&var).map_err(|e| vec![e])?;

                let var = self.check_variable(var, module_id, types).unwrap();

                self.insert_into_scope(var.clone());

                let mut checked_statements = vec![];

                for stat in statements {
                    let checked_stat = self.check_statement(stat, module_id, types)?;
                    checked_statements.push(checked_stat);
                }

                self.exit_scope();
                Ok(TypedStatement::For(var, from, to, checked_statements))
            }
            Statement::MultipleDefinition(assignees, rhs) => {
                match rhs.value {
                    // Right side has to be a function call
                    Expression::FunctionCall(fun_id, arguments) => {
                        // find lhs types
                        let mut vars_types: Vec<Option<Type>> = vec![];
                        let mut var_names = vec![];
                        for assignee in assignees {
                            let (name, t) = match assignee.value {
                    			Assignee::Identifier(name) => {
                    				Ok((name, match self.get_scope(&name) {
					            		None => None,
					            		Some(sv) => Some(sv.id.get_type())
					            	}))
                    			}
                    			ref a => Err(Error {
                                    pos: Some(pos),
 message: format!("Left hand side of function return assignment must be a list of identifiers, found {}", a)})
                    		}.map_err(|e| vec![e])?;
                            vars_types.push(t);
                            var_names.push(name);
                        }
                        // find arguments types
                        let mut arguments_checked = vec![];
                        for arg in arguments {
                            let arg_checked = self.check_expression(arg, module_id, &types).map_err(|e| vec![e])?;
                            arguments_checked.push(arg_checked);
                        }

                        let arguments_types =
                            arguments_checked.iter().map(|a| a.get_type()).collect();

                        let query = FunctionQuery::new(&fun_id, &arguments_types, &vars_types);
                        let candidates = self.find_candidates(&query);

                        match candidates.len() {
                    		// the function has to be defined
                    		1 => {
                    			let f = &candidates[0];

                                // we can infer the left hand side to be typed as the return values
                    			let lhs: Vec<Variable> = var_names.iter().zip(f.signature.outputs.iter()).map(|(name, ty)|
                    				Variable::with_id_and_type(crate::typed_absy::Identifier::from(*name), ty.clone())
                    			).collect();

                                let assignees: Vec<_> = lhs.iter().map(|v| v.clone().into()).collect();

                                let call = TypedExpressionList::FunctionCall(f.clone(), arguments_checked, f.signature.outputs.clone());

                                for var in lhs {
                                    self.insert_into_scope(var);
                                }

                                Ok(TypedStatement::MultipleDefinition(assignees, call))
                    		},
                    		0 => Err(Error {                         pos: Some(pos),
 message: format!("Function definition for function {} with signature {} not found.", fun_id, query) }),
                    		_ => Err(Error {                         pos: Some(pos),
 message: format!("Function call for function {} with arguments {:?} is ambiguous.", fun_id, arguments_types) }),
                    	}
                    }
                    _ => Err(Error {
                        pos: Some(pos),
                        message: format!("{} should be a FunctionCall", rhs),
                    }),
                }.map_err(|e| vec![e])
            }
        }
    }

    fn check_assignee<T: Field>(
        &mut self,
        assignee: AssigneeNode<'ast, T>,
        module_id: &ModuleId,
        types: &TypeMap,
    ) -> Result<TypedAssignee<'ast, T>, Error> {
        let pos = assignee.pos();
        // check that the assignee is declared
        match assignee.value {
            Assignee::Identifier(variable_name) => match self.get_scope(&variable_name) {
                Some(var) => Ok(TypedAssignee::Identifier(Variable::with_id_and_type(
                    variable_name.into(),
                    var.id._type.clone(),
                ))),
                None => Err(Error {
                    pos: Some(assignee.pos()),
                    message: format!("Undeclared variable: {:?}", variable_name),
                }),
            },
            Assignee::Select(box assignee, box index) => {
                let checked_assignee = self.check_assignee(assignee, module_id, &types)?;

                let ty = checked_assignee.get_type();
                match ty {
                    Type::Array(..) => {
                        let checked_index = match index {
                            RangeOrExpression::Expression(e) => {
                                self.check_expression(e, module_id, &types)?
                            }
                            r => unimplemented!(
                                "Using slices in assignments is not supported yet, found {}",
                                r
                            ),
                        };

                        let checked_typed_index = match checked_index {
                            TypedExpression::FieldElement(e) => Ok(e),
                            e => Err(Error {
                                pos: Some(pos),

                                message: format!(
                                    "Expected array {} index to have type field, found {}",
                                    checked_assignee,
                                    e.get_type()
                                ),
                            }),
                        }?;

                        Ok(TypedAssignee::Select(
                            box checked_assignee,
                            box checked_typed_index,
                        ))
                    }
                    ty => Err(Error {
                        pos: Some(pos),

                        message: format!(
                            "Cannot access element at index {} on {} of type {}",
                            index, checked_assignee, ty,
                        ),
                    }),
                }
            }
            Assignee::Member(box assignee, box member) => {
                let checked_assignee = self.check_assignee(assignee, module_id, &types)?;

                let ty = checked_assignee.get_type();
                match &ty {
                    Type::Struct(members) => match members.iter().find(|(id, _)| id == member) {
                        Some(_) => Ok(TypedAssignee::Member(box checked_assignee, member.into())),
                        None => Err(Error {
                            pos: Some(pos),
                            message: format!("{} doesn't have member {}", ty, member),
                        }),
                    },
                    ty => Err(Error {
                        pos: Some(pos),

                        message: format!(
                            "Cannot access field {} on {} as of type {}",
                            member, checked_assignee, ty,
                        ),
                    }),
                }
            }
        }
    }

    fn check_spread_or_expression<T: Field>(
        &mut self,
        spread_or_expression: SpreadOrExpression<'ast, T>,
        module_id: &ModuleId,
        types: &TypeMap,
    ) -> Result<Vec<TypedExpression<'ast, T>>, Error> {
        match spread_or_expression {
            SpreadOrExpression::Spread(s) => {
                let pos = s.pos();

                let checked_expression =
                    self.check_expression(s.value.expression, module_id, &types)?;
                match checked_expression {
                    TypedExpression::Array(e) => {
                        let ty = e.inner_type().clone();
                        let size = e.size();
                        match e.into_inner() {
                            // if we're doing a spread over an inline array, we return the inside of the array: ...[x, y, z] == x, y, z
                            // this is not strictly needed, but it makes spreads memory linear rather than quadratic
                            ArrayExpressionInner::Value(v) => Ok(v),
                            // otherwise we return a[0], ..., a[a.size() -1 ]
                            e => Ok((0..size)
                                .map(|i| match &ty {
                                    Type::FieldElement => FieldElementExpression::Select(
                                        box e.clone().annotate(Type::FieldElement, size),
                                        box FieldElementExpression::Number(T::from(i)),
                                    )
                                    .into(),
                                    Type::Boolean => BooleanExpression::Select(
                                        box e.clone().annotate(Type::Boolean, size),
                                        box FieldElementExpression::Number(T::from(i)),
                                    )
                                    .into(),
                                    Type::Array(box ty, s) => ArrayExpressionInner::Select(
                                        box e
                                            .clone()
                                            .annotate(Type::Array(box ty.clone(), *s), size),
                                        box FieldElementExpression::Number(T::from(i)),
                                    )
                                    .annotate(ty.clone(), *s)
                                    .into(),
                                    Type::Struct(fields) => StructExpressionInner::Select(
                                        box e.clone().annotate(Type::Struct(fields.clone()), size),
                                        box FieldElementExpression::Number(T::from(i)),
                                    )
                                    .annotate(fields.clone())
                                    .into(),
                                })
                                .collect()),
                        }
                    }
                    e => Err(Error {
                        pos: Some(pos),

                        message: format!(
                            "Expected spread operator to apply on array, found {}",
                            e.get_type()
                        ),
                    }),
                }
            }
            SpreadOrExpression::Expression(e) => {
                self.check_expression(e, module_id, &types).map(|r| vec![r])
            }
        }
    }

    fn check_expression<T: Field>(
        &mut self,
        expr: ExpressionNode<'ast, T>,
        module_id: &ModuleId,
        types: &TypeMap,
    ) -> Result<TypedExpression<'ast, T>, Error> {
        let pos = expr.pos();

        match expr.value {
            Expression::BooleanConstant(b) => Ok(BooleanExpression::Value(b).into()),
            Expression::Identifier(name) => {
                // check that `id` is defined in the scope
                match self.get_scope(&name) {
                    Some(v) => match v.id.get_type() {
                        Type::Boolean => Ok(BooleanExpression::Identifier(name.into()).into()),
                        Type::FieldElement => {
                            Ok(FieldElementExpression::Identifier(name.into()).into())
                        }
                        Type::Array(ty, size) => Ok(ArrayExpressionInner::Identifier(name.into())
                            .annotate(*ty, size)
                            .into()),
                        Type::Struct(members) => Ok(StructExpressionInner::Identifier(name.into())
                            .annotate(members)
                            .into()),
                    },
                    None => Err(Error {
                        pos: Some(pos),
                        message: format!("Identifier \"{}\" is undefined", name),
                    }),
                }
            }
            Expression::Add(box e1, box e2) => {
                let e1_checked = self.check_expression(e1, module_id, &types)?;
                let e2_checked = self.check_expression(e2, module_id, &types)?;

                match (e1_checked, e2_checked) {
                    (TypedExpression::FieldElement(e1), TypedExpression::FieldElement(e2)) => {
                        Ok(FieldElementExpression::Add(box e1, box e2).into())
                    }
                    (t1, t2) => Err(Error {
                        pos: Some(pos),

                        message: format!(
                            "Expected only field elements, found {:?}, {:?}",
                            t1.get_type(),
                            t2.get_type()
                        ),
                    }),
                }
            }
            Expression::Sub(box e1, box e2) => {
                let e1_checked = self.check_expression(e1, module_id, &types)?;
                let e2_checked = self.check_expression(e2, module_id, &types)?;

                match (e1_checked, e2_checked) {
                    (TypedExpression::FieldElement(e1), TypedExpression::FieldElement(e2)) => {
                        Ok(FieldElementExpression::Sub(box e1, box e2).into())
                    }
                    (t1, t2) => Err(Error {
                        pos: Some(pos),

                        message: format!(
                            "Expected only field elements, found {:?}, {:?}",
                            t1.get_type(),
                            t2.get_type()
                        ),
                    }),
                }
            }
            Expression::Mult(box e1, box e2) => {
                let e1_checked = self.check_expression(e1, module_id, &types)?;
                let e2_checked = self.check_expression(e2, module_id, &types)?;

                match (e1_checked, e2_checked) {
                    (TypedExpression::FieldElement(e1), TypedExpression::FieldElement(e2)) => {
                        Ok(FieldElementExpression::Mult(box e1, box e2).into())
                    }
                    (t1, t2) => Err(Error {
                        pos: Some(pos),

                        message: format!(
                            "Expected only field elements, found {:?}, {:?}",
                            t1.get_type(),
                            t2.get_type()
                        ),
                    }),
                }
            }
            Expression::Div(box e1, box e2) => {
                let e1_checked = self.check_expression(e1, module_id, &types)?;
                let e2_checked = self.check_expression(e2, module_id, &types)?;

                match (e1_checked, e2_checked) {
                    (TypedExpression::FieldElement(e1), TypedExpression::FieldElement(e2)) => {
                        Ok(FieldElementExpression::Div(box e1, box e2).into())
                    }
                    (t1, t2) => Err(Error {
                        pos: Some(pos),

                        message: format!(
                            "Expected only field elements, found {:?}, {:?}",
                            t1.get_type(),
                            t2.get_type()
                        ),
                    }),
                }
            }
            Expression::Pow(box e1, box e2) => {
                let e1_checked = self.check_expression(e1, module_id, &types)?;
                let e2_checked = self.check_expression(e2, module_id, &types)?;

                match (e1_checked, e2_checked) {
                    (TypedExpression::FieldElement(e1), TypedExpression::FieldElement(e2)) => Ok(
                        TypedExpression::FieldElement(FieldElementExpression::Pow(box e1, box e2)),
                    ),
                    (t1, t2) => Err(Error {
                        pos: Some(pos),

                        message: format!(
                            "Expected only field elements, found {:?}, {:?}",
                            t1.get_type(),
                            t2.get_type()
                        ),
                    }),
                }
            }
            Expression::IfElse(box condition, box consequence, box alternative) => {
                let condition_checked = self.check_expression(condition, module_id, &types)?;
                let consequence_checked = self.check_expression(consequence, module_id, &types)?;
                let alternative_checked = self.check_expression(alternative, module_id, &types)?;

                match condition_checked {
                    TypedExpression::Boolean(condition) => {
                        let consequence_type = consequence_checked.get_type();
                        let alternative_type = alternative_checked.get_type();
                        match consequence_type == alternative_type {
                            true => match (consequence_checked, alternative_checked) {
                                (TypedExpression::FieldElement(consequence), TypedExpression::FieldElement(alternative)) => {
                                    Ok(FieldElementExpression::IfElse(box condition, box consequence, box alternative).into())
                                },
                                (TypedExpression::Boolean(consequence), TypedExpression::Boolean(alternative)) => {
                                    Ok(BooleanExpression::IfElse(box condition, box consequence, box alternative).into())
                                },
                                (TypedExpression::Array(consequence), TypedExpression::Array(alternative)) => {
                                    let inner_type = consequence.inner_type().clone();
                                    let size = consequence.size();
                                    Ok(ArrayExpressionInner::IfElse(box condition, box consequence, box alternative).annotate(inner_type, size).into())
                                },
                                (TypedExpression::Struct(consequence), TypedExpression::Struct(alternative)) => {
                                    if consequence.get_type() == alternative.get_type() {
                                        let ty = consequence.ty().clone();
                                        Ok(StructExpressionInner::IfElse(box condition, box consequence, box alternative).annotate(ty).into())
                                    } else {
                                        unimplemented!("handle consequence alternative inner type mismatch")
                                    }
                                },
                                _ => unreachable!("types should match here as we checked them explicitly")
                            }
                            false => Err(Error {
                                pos: Some(pos),
                                message: format!("{{consequence}} and {{alternative}} in `if/else` expression should have the same type, found {}, {}", consequence_type, alternative_type)
                            })
                        }
                    }
                    c => Err(Error {
                        pos: Some(pos),
                        message: format!(
                            "{{condition}} after `if` should be a boolean, found {}",
                            c.get_type()
                        ),
                    }),
                }
            }
            Expression::FieldConstant(n) => Ok(FieldElementExpression::Number(n).into()),
            Expression::FunctionCall(fun_id, arguments) => {
                // check the arguments
                let mut arguments_checked = vec![];
                for arg in arguments {
                    let arg_checked = self.check_expression(arg, module_id, &types)?;
                    arguments_checked.push(arg_checked);
                }

                let mut arguments_types = vec![];
                for arg in arguments_checked.iter() {
                    arguments_types.push(arg.get_type());
                }

                // outside of multidef, function calls must have a single return value
                // we use type inference to determine the type of the return, so we don't specify it
                let query = FunctionQuery::new(&fun_id, &arguments_types, &vec![None]);

                let candidates = self.find_candidates(&query);

                match candidates.len() {
                    // the function has to be defined
                    1 => {
                        let f = &candidates[0];
                        // the return count has to be 1
                        match f.signature.outputs.len() {
                            1 => match &f.signature.outputs[0] {
                                Type::FieldElement => Ok(FieldElementExpression::FunctionCall(
                                    FunctionKey {
                                        id: f.id.clone(),
                                        signature: f.signature.clone(),
                                    },
                                    arguments_checked,
                                )
                                .into()),
                                Type::Struct(members) => Ok(StructExpressionInner::FunctionCall(
                                    FunctionKey {
                                        id: f.id.clone(),
                                        signature: f.signature.clone(),
                                    },
                                    arguments_checked,
                                )
                                .annotate(members.clone())
                                .into()),
                                Type::Array(box ty, size) => {
                                    Ok(ArrayExpressionInner::FunctionCall(
                                        FunctionKey {
                                            id: f.id.clone(),
                                            signature: f.signature.clone(),
                                        },
                                        arguments_checked,
                                    )
                                    .annotate(ty.clone(), size.clone())
                                    .into())
                                }
                                _ => unimplemented!(),
                            },
                            n => Err(Error {
                                pos: Some(pos),

                                message: format!(
                                    "{} returns {} values but is called outside of a definition",
                                    f.id, n
                                ),
                            }),
                        }
                    }
                    0 => Err(Error {
                        pos: Some(pos),

                        message: format!(
                            "Function definition for function {} with signature {} not found.",
                            fun_id, query
                        ),
                    }),
                    _ => {
                        unreachable!("duplicate definition should have been caught before the call")
                    }
                }
            }
            Expression::Lt(box e1, box e2) => {
                let e1_checked = self.check_expression(e1, module_id, &types)?;
                let e2_checked = self.check_expression(e2, module_id, &types)?;
                match (e1_checked, e2_checked) {
                    (TypedExpression::FieldElement(e1), TypedExpression::FieldElement(e2)) => {
                        Ok(BooleanExpression::Lt(box e1, box e2).into())
                    }
                    (e1, e2) => Err(Error {
                        pos: Some(pos),
                        message: format!(
                            "Cannot compare {} of type {} to {} of type {}",
                            e1,
                            e1.get_type(),
                            e2,
                            e2.get_type()
                        ),
                    }),
                }
            }
            Expression::Le(box e1, box e2) => {
                let e1_checked = self.check_expression(e1, module_id, &types)?;
                let e2_checked = self.check_expression(e2, module_id, &types)?;
                match (e1_checked, e2_checked) {
                    (TypedExpression::FieldElement(e1), TypedExpression::FieldElement(e2)) => {
                        Ok(BooleanExpression::Le(box e1, box e2).into())
                    }
                    (e1, e2) => Err(Error {
                        pos: Some(pos),
                        message: format!(
                            "Cannot compare {} of type {} to {} of type {}",
                            e1,
                            e1.get_type(),
                            e2,
                            e2.get_type()
                        ),
                    }),
                }
            }
            Expression::Eq(box e1, box e2) => {
                let e1_checked = self.check_expression(e1, module_id, &types)?;
                let e2_checked = self.check_expression(e2, module_id, &types)?;
                match (e1_checked, e2_checked) {
                    (TypedExpression::FieldElement(e1), TypedExpression::FieldElement(e2)) => {
                        Ok(BooleanExpression::FieldEq(box e1, box e2).into())
                    }
                    (TypedExpression::Boolean(e1), TypedExpression::Boolean(e2)) => {
                        Ok(BooleanExpression::BoolEq(box e1, box e2).into())
                    }
                    (e1, e2) => Err(Error {
                        pos: Some(pos),
                        message: format!(
                            "Cannot compare {} of type {} to {} of type {}",
                            e1,
                            e1.get_type(),
                            e2,
                            e2.get_type()
                        ),
                    }),
                }
            }
            Expression::Ge(box e1, box e2) => {
                let e1_checked = self.check_expression(e1, module_id, &types)?;
                let e2_checked = self.check_expression(e2, module_id, &types)?;
                match (e1_checked, e2_checked) {
                    (TypedExpression::FieldElement(e1), TypedExpression::FieldElement(e2)) => {
                        Ok(BooleanExpression::Ge(box e1, box e2).into())
                    }
                    (e1, e2) => Err(Error {
                        pos: Some(pos),
                        message: format!(
                            "Cannot compare {} of type {} to {} of type {}",
                            e1,
                            e1.get_type(),
                            e2,
                            e2.get_type()
                        ),
                    }),
                }
            }
            Expression::Gt(box e1, box e2) => {
                let e1_checked = self.check_expression(e1, module_id, &types)?;
                let e2_checked = self.check_expression(e2, module_id, &types)?;
                match (e1_checked, e2_checked) {
                    (TypedExpression::FieldElement(e1), TypedExpression::FieldElement(e2)) => {
                        Ok(BooleanExpression::Gt(box e1, box e2).into())
                    }
                    (e1, e2) => Err(Error {
                        pos: Some(pos),
                        message: format!(
                            "Cannot compare {} of type {} to {} of type {}",
                            e1,
                            e1.get_type(),
                            e2,
                            e2.get_type()
                        ),
                    }),
                }
            }
            Expression::Select(box array, box index) => {
                let array = self.check_expression(array, module_id, &types)?;

                match index {
                    RangeOrExpression::Range(r) => match array {
                        TypedExpression::Array(array) => {
                            let array_size = array.size();
                            let inner_type = array.inner_type().clone();

                            let from = r
                                .value
                                .from
                                .map(|v| v.to_dec_string().parse::<usize>().unwrap())
                                .unwrap_or(0);

                            let to = r
                                .value
                                .to
                                .map(|v| v.to_dec_string().parse::<usize>().unwrap())
                                .unwrap_or(array_size);

                            match (from, to, array_size) {
                                (f, _, s) if f > s => Err(Error {
                                    pos: Some(pos),
                                    message: format!(
                                        "Lower range bound {} is out of array bounds [0, {}]",
                                        f, s,
                                    ),
                                }),
                                (_, t, s) if t > s => Err(Error {
                                    pos: Some(pos),
                                    message: format!(
                                        "Higher range bound {} is out of array bounds [0, {}]",
                                        t, s,
                                    ),
                                }),
                                (f, t, _) if f > t => Err(Error {
                                    pos: Some(pos),
                                    message: format!(
                                        "Lower range bound {} is larger than higher range bound {}",
                                        f, t,
                                    ),
                                }),
                                (f, t, _) => Ok(ArrayExpressionInner::Value(
                                    (f..t)
                                        .map(|i| {
                                            FieldElementExpression::Select(
                                                box array.clone(),
                                                box FieldElementExpression::Number(T::from(i)),
                                            )
                                            .into()
                                        })
                                        .collect(),
                                )
                                .annotate(inner_type, t - f)
                                .into()),
                            }
                        }
                        e => Err(Error {
                            pos: Some(pos),
                            message: format!(
                                "Cannot access slice of expression {} of type {}",
                                e,
                                e.get_type(),
                            ),
                        }),
                    },
                    RangeOrExpression::Expression(e) => {
                        match (array, self.check_expression(e, module_id, &types)?) {
                            (TypedExpression::Array(a), TypedExpression::FieldElement(i)) => {
                                match a.inner_type().clone() {
                                    Type::FieldElement => {
                                        Ok(FieldElementExpression::Select(box a, box i).into())
                                    }
                                    Type::Boolean => {
                                        Ok(BooleanExpression::Select(box a, box i).into())
                                    }
                                    Type::Array(box ty, size) => {
                                        Ok(ArrayExpressionInner::Select(box a, box i)
                                            .annotate(ty.clone(), size.clone())
                                            .into())
                                    }
                                    Type::Struct(members) => {
                                        Ok(StructExpressionInner::Select(box a, box i)
                                            .annotate(members.clone())
                                            .into())
                                    }
<<<<<<< HEAD
                                }
                            }
                            (a, e) => Err(Error {
                                pos: Some(pos),
                                message: format!(
                                    "Cannot access element {} on expression of type {}",
                                    e,
                                    a.get_type()
                                ),
                            }),
                        }
                    }
                }
            }
            Expression::Member(box e, box id) => {
                let e = self.check_expression(e, module_id, &types)?;

                match e {
                    TypedExpression::Struct(s) => {
                        // check that the struct has that field and return the type if it does
                        let ty = s
                            .ty()
                            .iter()
                            .find(|(member_id, _)| member_id == id)
                            .map(|(_, ty)| ty);

                        match ty {
                            Some(ty) => match ty {
                                Type::FieldElement => {
                                    Ok(FieldElementExpression::Member(box s, id.to_string()).into())
                                }
                                Type::Boolean => {
                                    Ok(BooleanExpression::Member(box s, id.to_string()).into())
                                }
                                Type::Array(box ty, size) => {
                                    Ok(ArrayExpressionInner::Member(box s.clone(), id.to_string())
                                        .annotate(ty.clone(), *size)
                                        .into())
                                }
                                Type::Struct(members) => {
                                    Ok(StructExpressionInner::Member(box s.clone(), id.to_string())
                                        .annotate(members.clone())
                                        .into())
                                }
                            },
                            None => Err(Error {
                                pos: Some(pos),
                                message: format!("{} doesn't have member {}", s.get_type(), id,),
                            }),
                        }
                    }
=======
                                }
                            }
                            (a, e) => Err(Error {
                                pos: Some(pos),
                                message: format!(
                                    "Cannot access element {} on expression of type {}",
                                    e,
                                    a.get_type()
                                ),
                            }),
                        }
                    }
                }
            }
            Expression::Member(box e, box id) => {
                let e = self.check_expression(e, module_id, &types)?;

                match e {
                    TypedExpression::Struct(s) => {
                        // check that the struct has that field and return the type if it does
                        let ty = s
                            .ty()
                            .iter()
                            .find(|(member_id, _)| member_id == id)
                            .map(|(_, ty)| ty);

                        match ty {
                            Some(ty) => match ty {
                                Type::FieldElement => {
                                    Ok(FieldElementExpression::Member(box s, id.to_string()).into())
                                }
                                Type::Boolean => {
                                    Ok(BooleanExpression::Member(box s, id.to_string()).into())
                                }
                                Type::Array(box ty, size) => {
                                    Ok(ArrayExpressionInner::Member(box s.clone(), id.to_string())
                                        .annotate(ty.clone(), *size)
                                        .into())
                                }
                                Type::Struct(members) => {
                                    Ok(StructExpressionInner::Member(box s.clone(), id.to_string())
                                        .annotate(members.clone())
                                        .into())
                                }
                            },
                            None => Err(Error {
                                pos: Some(pos),
                                message: format!("{} doesn't have member {}", s.get_type(), id,),
                            }),
                        }
                    }
>>>>>>> ef30270d
                    e => Err(Error {
                        pos: Some(pos),
                        message: format!(
                            "Cannot access member {} on expression of type {}",
                            id,
                            e.get_type()
                        ),
                    }),
                }
            }
            Expression::InlineArray(expressions) => {
                // check each expression, getting its type
                let mut expressions_checked = vec![];
                for e in expressions {
                    let e_checked = self.check_spread_or_expression(e, module_id, &types)?;
                    expressions_checked.extend(e_checked);
                }

                // we infer the type to be the type of the first element
                let inferred_type = expressions_checked.get(0).unwrap().get_type().clone();

                match inferred_type {
                    Type::FieldElement => {
                        // we check all expressions have that same type
                        let mut unwrapped_expressions = vec![];

                        for e in expressions_checked {
                            let unwrapped_e = match e {
                                TypedExpression::FieldElement(e) => Ok(e),
                                e => Err(Error {
                                    pos: Some(pos),

                                    message: format!(
                                        "Expected {} to have type {}, but type is {}",
                                        e,
                                        inferred_type,
                                        e.get_type()
                                    ),
                                }),
                            }?;
                            unwrapped_expressions.push(unwrapped_e.into());
                        }

                        let size = unwrapped_expressions.len();

                        Ok(ArrayExpressionInner::Value(unwrapped_expressions)
                            .annotate(Type::FieldElement, size)
                            .into())
                    }
                    Type::Boolean => {
                        // we check all expressions have that same type
                        let mut unwrapped_expressions = vec![];

                        for e in expressions_checked {
                            let unwrapped_e = match e {
                                TypedExpression::Boolean(e) => Ok(e),
                                e => Err(Error {
                                    pos: Some(pos),

                                    message: format!(
                                        "Expected {} to have type {}, but type is {}",
                                        e,
                                        inferred_type,
                                        e.get_type()
                                    ),
                                }),
                            }?;
                            unwrapped_expressions.push(unwrapped_e.into());
                        }

                        let size = unwrapped_expressions.len();

                        Ok(ArrayExpressionInner::Value(unwrapped_expressions)
                            .annotate(Type::Boolean, size)
                            .into())
                    }
                    ty @ Type::Array(..) => {
                        // we check all expressions have that same type
                        let mut unwrapped_expressions = vec![];

                        for e in expressions_checked {
                            let unwrapped_e = match e {
                                TypedExpression::Array(e) => {
                                    if e.get_type() == ty {
                                        Ok(e)
                                    } else {
                                        Err(Error {
                                            pos: Some(pos),

                                            message: format!(
                                                "Expected {} to have type {}, but type is {}",
                                                e,
                                                ty,
                                                e.get_type()
                                            ),
                                        })
                                    }
                                }
                                e => Err(Error {
                                    pos: Some(pos),

                                    message: format!(
                                        "Expected {} to have type {}, but type is {}",
                                        e,
                                        ty,
                                        e.get_type()
                                    ),
                                }),
                            }?;
                            unwrapped_expressions.push(unwrapped_e.into());
                        }

                        let size = unwrapped_expressions.len();

                        Ok(ArrayExpressionInner::Value(unwrapped_expressions)
                            .annotate(ty, size)
                            .into())
                    }
                    ty @ Type::Struct(..) => {
                        // we check all expressions have that same type
                        let mut unwrapped_expressions = vec![];

                        for e in expressions_checked {
                            let unwrapped_e = match e {
                                TypedExpression::Struct(e) => {
                                    if e.get_type() == ty {
                                        Ok(e)
                                    } else {
                                        Err(Error {
                                            pos: Some(pos),

                                            message: format!(
                                                "Expected {} to have type {}, but type is {}",
                                                e,
                                                ty,
                                                e.get_type()
                                            ),
                                        })
                                    }
                                }
                                e => Err(Error {
                                    pos: Some(pos),

                                    message: format!(
                                        "Expected {} to have type {}, but type is {}",
                                        e,
                                        ty,
                                        e.get_type()
                                    ),
                                }),
                            }?;
                            unwrapped_expressions.push(unwrapped_e.into());
                        }

                        let size = unwrapped_expressions.len();

                        Ok(ArrayExpressionInner::Value(unwrapped_expressions)
                            .annotate(ty, size)
                            .into())
                    }
                }
            }
            Expression::InlineStruct(id, inline_members) => {
                let ty = self.check_type(
                    UnresolvedType::User(id.clone()).at(42, 42, 42),
                    module_id,
                    &types,
                )?;
                let members = match ty {
                    Type::Struct(members) => members,
                    _ => unreachable!(),
                };

                // check that we provided the required number of values

                if members.len() != inline_members.len() {
                    return Err(Error {
                        pos: Some(pos),
                        message: format!(
                            "Inline struct {} does not match {} : {}",
                            Expression::InlineStruct(id.clone(), inline_members),
                            id,
                            Type::Struct(members)
                        ),
                    });
                }

                // check that the mapping of values matches the expected type
                // put the value into a map, pick members from this map following declared members, and try to parse them

                let mut inline_members_map = inline_members
                    .clone()
                    .into_iter()
                    .map(|(id, v)| (id.to_string(), v))
                    .collect::<HashMap<_, _>>();
                let mut result: Vec<TypedExpression<'ast, T>> = vec![];

                for (member_id, ty) in &members {
                    match inline_members_map.remove(member_id) {
                        Some(value) => {
                            let expression_checked =
                                self.check_expression(value, module_id, &types)?;
                            let checked_type = expression_checked.get_type();
                            if checked_type != *ty {
                                return Err(Error {
                                    pos: Some(pos),
                                    message: format!(
                                        "Member {} of struct {} has type {}, found {} of type {}",
                                        member_id,
                                        id.clone(),
                                        ty,
                                        expression_checked,
                                        checked_type,
                                    ),
                                });
                            } else {
                                result.push(expression_checked.into());
                            }
                        }
                        None => {
                            return Err(Error {
                                pos: Some(pos),
                                message: format!(
                                    "Member {} of struct {} : {} not found in value {}",
                                    member_id,
                                    id.clone(),
                                    Type::Struct(members.clone()),
                                    Expression::InlineStruct(id.clone(), inline_members),
                                ),
                            })
                        }
                    }
                }

                Ok(StructExpressionInner::Value(result)
                    .annotate(members)
                    .into())
            }
            Expression::And(box e1, box e2) => {
                let e1_checked = self.check_expression(e1, module_id, &types)?;
                let e2_checked = self.check_expression(e2, module_id, &types)?;
                match (e1_checked, e2_checked) {
                    (TypedExpression::Boolean(e1), TypedExpression::Boolean(e2)) => {
                        Ok(BooleanExpression::And(box e1, box e2).into())
                    }
                    (e1, e2) => Err(Error {
                        pos: Some(pos),

                        message: format!(
                            "cannot apply boolean operators to {} and {}",
                            e1.get_type(),
                            e2.get_type()
                        ),
                    }),
                }
            }
            Expression::Or(box e1, box e2) => {
                let e1_checked = self.check_expression(e1, module_id, &types)?;
                let e2_checked = self.check_expression(e2, module_id, &types)?;
                match (e1_checked, e2_checked) {
                    (TypedExpression::Boolean(e1), TypedExpression::Boolean(e2)) => {
                        Ok(BooleanExpression::Or(box e1, box e2).into())
                    }
                    (e1, e2) => Err(Error {
                        pos: Some(pos),

                        message: format!("cannot compare {} to {}", e1.get_type(), e2.get_type()),
                    }),
                }
            }
            Expression::Not(box e) => {
                let e_checked = self.check_expression(e, module_id, &types)?;
                match e_checked {
                    TypedExpression::Boolean(e) => Ok(BooleanExpression::Not(box e).into()),
                    e => Err(Error {
                        pos: Some(pos),

                        message: format!("cannot negate {}", e.get_type()),
                    }),
                }
            }
        }
    }

    fn get_scope(&self, variable_name: &'ast str) -> Option<&'ast ScopedVariable> {
        self.scope.get(&ScopedVariable {
            id: Variable::with_id_and_type(
                crate::typed_absy::Identifier::from(variable_name),
                Type::FieldElement,
            ),
            level: 0,
        })
    }

    fn insert_into_scope(&mut self, v: Variable<'ast>) -> bool {
        self.scope.insert(ScopedVariable {
            id: v,
            level: self.level,
        })
    }

    fn find_candidates(&self, query: &FunctionQuery<'ast>) -> Vec<FunctionKey<'ast>> {
        query.match_funcs(&self.functions)
    }

    fn enter_scope(&mut self) -> () {
        self.level += 1;
    }

    fn exit_scope(&mut self) -> () {
        let current_level = self.level;
        self.scope
            .retain(|ref scoped_variable| scoped_variable.level < current_level);
        self.level -= 1;
    }
}

#[cfg(test)]
mod tests {
    use super::*;
    use absy;
    use typed_absy;
    use zokrates_field::field::FieldPrime;

    const MODULE_ID: &str = "";

    mod array {
        use super::*;

        #[test]
        fn element_type_mismatch() {
            let types = HashMap::new();
            let module_id = String::from("");
            // [3, true]
            let a = Expression::InlineArray(vec![
                Expression::FieldConstant(FieldPrime::from(3)).mock().into(),
                Expression::BooleanConstant(true).mock().into(),
            ])
            .mock();
            assert!(Checker::new()
                .check_expression(a, &module_id, &types)
                .is_err());

            // [[0], [0, 0]]
            let a = Expression::InlineArray(vec![
                Expression::InlineArray(vec![Expression::FieldConstant(FieldPrime::from(0))
                    .mock()
                    .into()])
                .mock()
                .into(),
                Expression::InlineArray(vec![
                    Expression::FieldConstant(FieldPrime::from(0)).mock().into(),
                    Expression::FieldConstant(FieldPrime::from(0)).mock().into(),
                ])
                .mock()
                .into(),
            ])
            .mock();
            assert!(Checker::new()
                .check_expression(a, &module_id, &types)
                .is_err());

            // [[0], true]
            let a = Expression::InlineArray(vec![
                Expression::InlineArray(vec![Expression::FieldConstant(FieldPrime::from(0))
                    .mock()
                    .into()])
                .mock()
                .into(),
                Expression::InlineArray(vec![Expression::BooleanConstant(true).mock().into()])
                    .mock()
                    .into(),
            ])
            .mock();
            assert!(Checker::new()
                .check_expression(a, &module_id, &types)
                .is_err());
        }
    }

    mod symbols {
        use super::*;

        /// Helper function to create (() -> (): return)
        fn function0() -> FunctionNode<'static, FieldPrime> {
            let statements: Vec<StatementNode<FieldPrime>> = vec![Statement::Return(
                ExpressionList {
                    expressions: vec![],
                }
                .mock(),
            )
            .mock()];

            let arguments = vec![];

            let signature = UnresolvedSignature::new();

            Function {
                arguments,
                statements,
                signature,
            }
            .mock()
        }

        /// Helper function to create ((private field a) -> (): return)
        fn function1() -> FunctionNode<'static, FieldPrime> {
            let statements: Vec<StatementNode<FieldPrime>> = vec![Statement::Return(
                ExpressionList {
                    expressions: vec![],
                }
                .mock(),
            )
            .mock()];

            let arguments = vec![absy::Parameter {
                id: absy::Variable::new("a", UnresolvedType::FieldElement.mock()).mock(),
                private: true,
            }
            .mock()];

            let signature =
                UnresolvedSignature::new().inputs(vec![UnresolvedType::FieldElement.mock()]);

            Function {
                arguments,
                statements,
                signature,
            }
            .mock()
        }

        fn struct0() -> StructTypeNode<'static> {
            StructType { fields: vec![] }.mock()
        }

        fn struct1() -> StructTypeNode<'static> {
            StructType {
                fields: vec![StructField {
                    id: "foo".into(),
                    ty: UnresolvedType::FieldElement.mock(),
                }
                .mock()],
            }
            .mock()
        }

        #[test]
        fn unifier() {
            // the unifier should only accept either a single type or many functions of different signatures for each symbol

            let mut unifier = SymbolUnifier::default();

            assert!(unifier.insert_type("foo"));
            assert!(!unifier.insert_type("foo"));
            assert!(!unifier.insert_function("foo", Signature::new()));
            assert!(unifier.insert_function("bar", Signature::new()));
            assert!(!unifier.insert_function("bar", Signature::new()));
            assert!(
                unifier.insert_function("bar", Signature::new().inputs(vec![Type::FieldElement]))
            );
            assert!(!unifier.insert_type("bar"));
        }

        #[test]
        fn imported_function() {
            // foo.zok
            // def main() -> ():
            // 		return

            // bar.zok
            // from "./foo.zok" import main

            // after semantic check, `bar` should import a checked function

            let foo: Module<FieldPrime> = Module {
                symbols: vec![SymbolDeclaration {
                    id: "main",
                    symbol: Symbol::HereFunction(function0()),
                }
                .mock()],
                imports: vec![],
            };

            let bar: Module<FieldPrime> = Module {
                symbols: vec![SymbolDeclaration {
                    id: "main",
                    symbol: Symbol::There(SymbolImport::with_id_in_module("main", "foo").mock()),
                }
                .mock()],
                imports: vec![],
            };

            let mut state = State::new(
                vec![(String::from("foo"), foo), (String::from("bar"), bar)]
                    .into_iter()
                    .collect(),
            );

            let mut checker = Checker::new();

            assert_eq!(
                checker.check_module(&String::from("bar"), &mut state),
                Ok(())
            );
            assert_eq!(
                state.typed_modules.get(&String::from("bar")),
                Some(&TypedModule {
                    functions: vec![(
                        FunctionKey::with_id("main").signature(Signature::new()),
                        TypedFunctionSymbol::There(
                            FunctionKey::with_id("main").signature(Signature::new()),
                            "foo".to_string()
                        )
                    )]
                    .into_iter()
                    .collect(),
                })
            );
        }
<<<<<<< HEAD

        #[test]
        fn duplicate_function_declaration() {
            // def foo():
            //   return
            // def foo():
            //   return
            //
            // should fail

            let module = Module {
                symbols: vec![
                    SymbolDeclaration {
                        id: "foo",
                        symbol: Symbol::HereFunction(function0()),
                    }
                    .mock(),
                    SymbolDeclaration {
                        id: "foo",
                        symbol: Symbol::HereFunction(function0()),
                    }
                    .mock(),
                ],
                imports: vec![],
            };

            let mut state = State::new(vec![(MODULE_ID.to_string(), module)].into_iter().collect());

            let mut checker = Checker::new();
            assert_eq!(
                checker
                    .check_module(&MODULE_ID.to_string(), &mut state)
                    .unwrap_err()[0]
                    .message,
                "foo conflicts with another symbol"
            );
        }

        #[test]
        fn overloaded_function_declaration() {
            // def foo():
            //   return
            // def foo(a):
            //   return
            //
            // should succeed as overloading is allowed

            let module = Module {
                symbols: vec![
                    SymbolDeclaration {
                        id: "foo",
                        symbol: Symbol::HereFunction(function0()),
                    }
                    .mock(),
                    SymbolDeclaration {
                        id: "foo",
                        symbol: Symbol::HereFunction(function1()),
                    }
                    .mock(),
                ],
                imports: vec![],
            };

            let mut state = State::new(vec![(MODULE_ID.to_string(), module)].into_iter().collect());

            let mut checker = Checker::new();
            assert_eq!(
                checker.check_module(&MODULE_ID.to_string(), &mut state),
                Ok(())
            );
            assert!(state
                .typed_modules
                .get(&MODULE_ID.to_string())
                .unwrap()
                .functions
                .contains_key(&FunctionKey::with_id("foo").signature(Signature::new())));
            assert!(state
                .typed_modules
                .get(&MODULE_ID.to_string())
                .unwrap()
                .functions
                .contains_key(
                    &FunctionKey::with_id("foo")
                        .signature(Signature::new().inputs(vec![Type::FieldElement]))
                ))
        }

        #[test]
        fn duplicate_type_declaration() {
            // struct Foo {}
            // struct Foo { foo: field }
            //
            // should fail

            let module: Module<FieldPrime> = Module {
                symbols: vec![
                    SymbolDeclaration {
                        id: "foo",
                        symbol: Symbol::HereType(struct0()),
                    }
                    .mock(),
                    SymbolDeclaration {
                        id: "foo",
                        symbol: Symbol::HereType(struct1()),
                    }
                    .mock(),
                ],
                imports: vec![],
            };

            let mut state = State::new(vec![(String::from("main"), module)].into_iter().collect());

            let mut checker = Checker::new();
            assert_eq!(
                checker
                    .check_module(&String::from("main"), &mut state)
                    .unwrap_err()[0]
                    .message,
                "foo conflicts with another symbol"
            );
        }

        #[test]
        fn type_function_conflict() {
            // struct foo {}
            // def foo():
            //   return
            //
            // should fail

            let module = Module {
                symbols: vec![
                    SymbolDeclaration {
                        id: "foo",
                        symbol: Symbol::HereFunction(function0()),
                    }
                    .mock(),
                    SymbolDeclaration {
                        id: "foo",
                        symbol: Symbol::HereType(StructType { fields: vec![] }.mock()),
                    }
                    .mock(),
                ],
                imports: vec![],
            };

            let mut state = State::new(vec![(String::from("main"), module)].into_iter().collect());

            let mut checker = Checker::new();
            assert_eq!(
                checker
                    .check_module(&String::from("main"), &mut state)
                    .unwrap_err()[0]
                    .message,
                "foo conflicts with another symbol"
            );
        }

        #[test]
        fn type_imported_function_conflict() {
            // import first

            // // bar.code
            // def main() -> (): return
            //
            // // main.code
            // import main from "bar" as foo
            // struct foo {}
            //
            // should fail

            let bar = Module::with_symbols(vec![SymbolDeclaration {
                id: "main",
                symbol: Symbol::HereFunction(function0()),
            }
            .mock()]);

            let main = Module {
                symbols: vec![
                    SymbolDeclaration {
                        id: "foo",
                        symbol: Symbol::There(
                            SymbolImport::with_id_in_module("main", "bar".to_string()).mock(),
                        ),
                    }
                    .mock(),
                    SymbolDeclaration {
                        id: "foo",
                        symbol: Symbol::HereType(struct0()),
                    }
                    .mock(),
                ],
                imports: vec![],
            };

            let mut state = State::new(
                vec![(MODULE_ID.to_string(), main), ("bar".to_string(), bar)]
                    .into_iter()
                    .collect(),
            );

            let mut checker = Checker::new();
            assert_eq!(
                checker
                    .check_module(&MODULE_ID.to_string(), &mut state)
                    .unwrap_err()[0]
                    .message,
                "foo conflicts with another symbol"
            );

            // type declaration first

            // // bar.code
            // def main() -> (): return
            //
            // // main.code
            // struct foo {}
            // import main from "bar" as foo
            //
            // should fail

            let bar = Module::with_symbols(vec![SymbolDeclaration {
                id: "main",
                symbol: Symbol::HereFunction(function0()),
            }
            .mock()]);

            let main = Module {
                symbols: vec![
                    SymbolDeclaration {
                        id: "foo",
                        symbol: Symbol::HereType(struct0()),
                    }
                    .mock(),
                    SymbolDeclaration {
                        id: "foo",
                        symbol: Symbol::There(
                            SymbolImport::with_id_in_module("main", "bar".to_string()).mock(),
                        ),
                    }
                    .mock(),
                ],
                imports: vec![],
            };

            let mut state = State::new(
                vec![(MODULE_ID.to_string(), main), ("bar".to_string(), bar)]
                    .into_iter()
                    .collect(),
            );

            let mut checker = Checker::new();
            assert_eq!(
                checker
                    .check_module(&MODULE_ID.to_string(), &mut state)
                    .unwrap_err()[0]
                    .message,
                "foo conflicts with another symbol"
            );
        }
    }
=======
>>>>>>> ef30270d

        #[test]
        fn duplicate_function_declaration() {
            // def foo():
            //   return
            // def foo():
            //   return
            //
            // should fail

            let module = Module {
                symbols: vec![
                    SymbolDeclaration {
                        id: "foo",
                        symbol: Symbol::HereFunction(function0()),
                    }
                    .mock(),
                    SymbolDeclaration {
                        id: "foo",
                        symbol: Symbol::HereFunction(function0()),
                    }
                    .mock(),
                ],
                imports: vec![],
            };

            let mut state = State::new(vec![(MODULE_ID.to_string(), module)].into_iter().collect());

<<<<<<< HEAD
        let types = HashMap::new();
        let module_id = String::from("");

        let mut checker = Checker::new();
        assert_eq!(
            checker.check_statement(statement, &module_id, &types),
            Err(vec![Error {
                pos: Some((Position::mock(), Position::mock())),
                message: "Identifier \"b\" is undefined".to_string()
            }])
        );
    }
=======
            let mut checker = Checker::new();
            assert_eq!(
                checker
                    .check_module(&MODULE_ID.to_string(), &mut state)
                    .unwrap_err()[0]
                    .message,
                "foo conflicts with another symbol"
            );
        }
>>>>>>> ef30270d

        #[test]
        fn overloaded_function_declaration() {
            // def foo():
            //   return
            // def foo(a):
            //   return
            //
            // should succeed as overloading is allowed

            let module = Module {
                symbols: vec![
                    SymbolDeclaration {
                        id: "foo",
                        symbol: Symbol::HereFunction(function0()),
                    }
                    .mock(),
                    SymbolDeclaration {
                        id: "foo",
                        symbol: Symbol::HereFunction(function1()),
                    }
                    .mock(),
                ],
                imports: vec![],
            };

<<<<<<< HEAD
        let types = HashMap::new();
        let module_id = String::from("");

        let mut scope = HashSet::new();
        scope.insert(ScopedVariable {
            id: Variable::field_element("a".into()),
            level: 0,
        });
        scope.insert(ScopedVariable {
            id: Variable::field_element("b".into()),
            level: 0,
        });
        let mut checker = new_with_args(scope, 1, HashSet::new());
        assert_eq!(
            checker.check_statement(statement, &module_id, &types),
            Ok(TypedStatement::Definition(
                TypedAssignee::Identifier(typed_absy::Variable::field_element("a".into())),
                FieldElementExpression::Identifier("b".into()).into()
            ))
        );
    }

    #[test]
    fn declared_in_other_function() {
        // def foo():
        //   field a = 1
        // def bar():
        //   return a
        // should fail
        let foo_args = vec![];
        let foo_statements = vec![
            Statement::Declaration(
                absy::Variable::new("a", UnresolvedType::FieldElement.mock()).mock(),
            )
            .mock(),
            Statement::Definition(
                Assignee::Identifier("a").mock(),
                Expression::FieldConstant(FieldPrime::from(1)).mock(),
            )
            .mock(),
        ];
        let foo = Function {
            arguments: foo_args,
            statements: foo_statements,
            signature: UnresolvedSignature {
                inputs: vec![],
                outputs: vec![UnresolvedType::FieldElement.mock()],
            },
=======
            let mut state = State::new(vec![(MODULE_ID.to_string(), module)].into_iter().collect());

            let mut checker = Checker::new();
            assert_eq!(
                checker.check_module(&MODULE_ID.to_string(), &mut state),
                Ok(())
            );
            assert!(state
                .typed_modules
                .get(&MODULE_ID.to_string())
                .unwrap()
                .functions
                .contains_key(&FunctionKey::with_id("foo").signature(Signature::new())));
            assert!(state
                .typed_modules
                .get(&MODULE_ID.to_string())
                .unwrap()
                .functions
                .contains_key(
                    &FunctionKey::with_id("foo")
                        .signature(Signature::new().inputs(vec![Type::FieldElement]))
                ))
>>>>>>> ef30270d
        }

        #[test]
        fn duplicate_type_declaration() {
            // struct Foo {}
            // struct Foo { foo: field }
            //
            // should fail

            let module: Module<FieldPrime> = Module {
                symbols: vec![
                    SymbolDeclaration {
                        id: "foo",
                        symbol: Symbol::HereType(struct0()),
                    }
                    .mock(),
                    SymbolDeclaration {
                        id: "foo",
                        symbol: Symbol::HereType(struct1()),
                    }
                    .mock(),
                ],
                imports: vec![],
            };

            let mut state = State::new(vec![(String::from("main"), module)].into_iter().collect());

            let mut checker = Checker::new();
            assert_eq!(
                checker
                    .check_module(&String::from("main"), &mut state)
                    .unwrap_err()[0]
                    .message,
                "foo conflicts with another symbol"
            );
        }

        #[test]
        fn type_function_conflict() {
            // struct foo {}
            // def foo():
            //   return
            //
            // should fail

            let module = Module {
                symbols: vec![
                    SymbolDeclaration {
                        id: "foo",
                        symbol: Symbol::HereFunction(function0()),
                    }
                    .mock(),
                    SymbolDeclaration {
                        id: "foo",
                        symbol: Symbol::HereType(StructType { fields: vec![] }.mock()),
                    }
                    .mock(),
                ],
                imports: vec![],
            };

            let mut state = State::new(vec![(String::from("main"), module)].into_iter().collect());

            let mut checker = Checker::new();
            assert_eq!(
                checker
                    .check_module(&String::from("main"), &mut state)
                    .unwrap_err()[0]
                    .message,
                "foo conflicts with another symbol"
            );
        }

        #[test]
        fn type_imported_function_conflict() {
            // import first

            // // bar.code
            // def main() -> (): return
            //
            // // main.code
            // import main from "bar" as foo
            // struct foo {}
            //
            // should fail

            let bar = Module::with_symbols(vec![SymbolDeclaration {
                id: "main",
                symbol: Symbol::HereFunction(function0()),
            }
            .mock()]);

            let main = Module {
                symbols: vec![
                    SymbolDeclaration {
                        id: "foo",
                        symbol: Symbol::There(
                            SymbolImport::with_id_in_module("main", "bar".to_string()).mock(),
                        ),
                    }
                    .mock(),
                    SymbolDeclaration {
                        id: "foo",
                        symbol: Symbol::HereType(struct0()),
                    }
                    .mock(),
                ],
                imports: vec![],
            };

            let mut state = State::new(
                vec![(MODULE_ID.to_string(), main), ("bar".to_string(), bar)]
                    .into_iter()
                    .collect(),
            );

            let mut checker = Checker::new();
            assert_eq!(
                checker
                    .check_module(&MODULE_ID.to_string(), &mut state)
                    .unwrap_err()[0]
                    .message,
                "foo conflicts with another symbol"
            );

            // type declaration first

            // // bar.code
            // def main() -> (): return
            //
            // // main.code
            // struct foo {}
            // import main from "bar" as foo
            //
            // should fail

            let bar = Module::with_symbols(vec![SymbolDeclaration {
                id: "main",
                symbol: Symbol::HereFunction(function0()),
            }
            .mock()]);

            let main = Module {
                symbols: vec![
                    SymbolDeclaration {
                        id: "foo",
                        symbol: Symbol::HereType(struct0()),
                    }
                    .mock(),
                    SymbolDeclaration {
                        id: "foo",
                        symbol: Symbol::There(
                            SymbolImport::with_id_in_module("main", "bar".to_string()).mock(),
                        ),
                    }
                    .mock(),
                ],
                imports: vec![],
            };

            let mut state = State::new(
                vec![(MODULE_ID.to_string(), main), ("bar".to_string(), bar)]
                    .into_iter()
                    .collect(),
            );

            let mut checker = Checker::new();
            assert_eq!(
                checker
                    .check_module(&MODULE_ID.to_string(), &mut state)
                    .unwrap_err()[0]
                    .message,
                "foo conflicts with another symbol"
            );
        }
    }

    pub fn new_with_args<'ast>(
        scope: HashSet<ScopedVariable<'ast>>,
        level: usize,
        functions: HashSet<FunctionKey<'ast>>,
    ) -> Checker<'ast> {
        Checker {
            scope: scope,
            functions: functions,
            level: level,
        }
    }

    #[test]
    fn undefined_variable_in_statement() {
        // a = b
        // b undefined
        let statement: StatementNode<FieldPrime> = Statement::Definition(
            Assignee::Identifier("a").mock(),
            Expression::Identifier("b").mock(),
        )
        .mock();

        let types = HashMap::new();
        let module_id = String::from("");

        let mut checker = Checker::new();
        assert_eq!(
            checker.check_statement(statement, &module_id, &types),
            Err(vec![Error {
                pos: Some((Position::mock(), Position::mock())),
                message: "Identifier \"b\" is undefined".to_string()
            }])
        );
    }

    #[test]
    fn defined_variable_in_statement() {
        // a = b
        // b defined
        let statement: StatementNode<FieldPrime> = Statement::Definition(
            Assignee::Identifier("a").mock(),
            Expression::Identifier("b").mock(),
        )
        .mock();

        let types = HashMap::new();
        let module_id = String::from("");

        let mut scope = HashSet::new();
        scope.insert(ScopedVariable {
            id: Variable::field_element("a".into()),
            level: 0,
        });
        scope.insert(ScopedVariable {
            id: Variable::field_element("b".into()),
            level: 0,
        });
        let mut checker = new_with_args(scope, 1, HashSet::new());
        assert_eq!(
            checker.check_statement(statement, &module_id, &types),
            Ok(TypedStatement::Definition(
                TypedAssignee::Identifier(typed_absy::Variable::field_element("a".into())),
                FieldElementExpression::Identifier("b".into()).into()
            ))
        );
    }

    #[test]
    fn declared_in_other_function() {
        // def foo():
        //   field a = 1
        // def bar():
        //   return a
        // should fail
        let foo_args = vec![];
        let foo_statements = vec![
            Statement::Declaration(
                absy::Variable::new("a", UnresolvedType::FieldElement.mock()).mock(),
            )
            .mock(),
            Statement::Definition(
                Assignee::Identifier("a").mock(),
                Expression::FieldConstant(FieldPrime::from(1)).mock(),
            )
            .mock(),
        ];
        let foo = Function {
            arguments: foo_args,
            statements: foo_statements,
            signature: UnresolvedSignature {
                inputs: vec![],
                outputs: vec![UnresolvedType::FieldElement.mock()],
            },
        }
        .mock();

        let bar_args = vec![];
        let bar_statements = vec![Statement::Return(
            ExpressionList {
                expressions: vec![Expression::Identifier("a").mock()],
            }
            .mock(),
        )
        .mock()];

        let bar = Function {
            arguments: bar_args,
            statements: bar_statements,
            signature: UnresolvedSignature {
                inputs: vec![],
                outputs: vec![UnresolvedType::FieldElement.mock()],
            },
        }
        .mock();

        let symbols = vec![
            SymbolDeclaration {
                id: "foo",
                symbol: Symbol::HereFunction(foo),
            }
            .mock(),
            SymbolDeclaration {
                id: "bar",
                symbol: Symbol::HereFunction(bar),
            }
            .mock(),
        ];
        let module = Module {
            symbols,
            imports: vec![],
        };

        let mut state = State::new(vec![(String::from("main"), module)].into_iter().collect());

        let mut checker = Checker::new();
        assert_eq!(
            checker.check_module(&String::from("main"), &mut state),
            Err(vec![Error {
                pos: Some((Position::mock(), Position::mock())),
                message: "Identifier \"a\" is undefined".to_string()
            }])
        );
    }

    #[test]
    fn declared_in_two_scopes() {
        // def foo():
        //   a = 1
        // def bar():
        //   a = 2
        //   return a
        // def main():
        //   return 1
        // should pass
        let foo_args = vec![];
        let foo_statements = vec![
            Statement::Declaration(
                absy::Variable::new("a", UnresolvedType::FieldElement.mock()).mock(),
            )
            .mock(),
            Statement::Definition(
                Assignee::Identifier("a").mock(),
                Expression::FieldConstant(FieldPrime::from(1)).mock(),
            )
            .mock(),
        ];

        let foo = Function {
            arguments: foo_args,
            statements: foo_statements,
            signature: UnresolvedSignature {
                inputs: vec![],
                outputs: vec![UnresolvedType::FieldElement.mock()],
            },
        }
        .mock();

        let bar_args = vec![];
        let bar_statements = vec![
            Statement::Declaration(
                absy::Variable::new("a", UnresolvedType::FieldElement.mock()).mock(),
            )
            .mock(),
            Statement::Definition(
                Assignee::Identifier("a").mock(),
                Expression::FieldConstant(FieldPrime::from(2)).mock(),
            )
            .mock(),
            Statement::Return(
                ExpressionList {
                    expressions: vec![Expression::Identifier("a").mock()],
                }
                .mock(),
            )
            .mock(),
        ];
        let bar = Function {
            arguments: bar_args,
            statements: bar_statements,
            signature: UnresolvedSignature {
                inputs: vec![],
                outputs: vec![UnresolvedType::FieldElement.mock()],
            },
        }
        .mock();

        let main_args = vec![];
        let main_statements = vec![Statement::Return(
            ExpressionList {
                expressions: vec![Expression::FieldConstant(FieldPrime::from(1)).mock()],
            }
            .mock(),
        )
        .mock()];

        let main = Function {
            arguments: main_args,
            statements: main_statements,
            signature: UnresolvedSignature {
                inputs: vec![],
                outputs: vec![UnresolvedType::FieldElement.mock()],
            },
        }
        .mock();

        let symbols = vec![
            SymbolDeclaration {
                id: "foo",
                symbol: Symbol::HereFunction(foo),
            }
            .mock(),
            SymbolDeclaration {
                id: "bar",
                symbol: Symbol::HereFunction(bar),
            }
            .mock(),
            SymbolDeclaration {
                id: "main",
                symbol: Symbol::HereFunction(main),
            }
            .mock(),
        ];
        let module = Module {
            symbols,
            imports: vec![],
        };

        let mut state = State::new(vec![(String::from("main"), module)].into_iter().collect());

        let mut checker = Checker::new();
        assert!(checker
            .check_module(&String::from("main"), &mut state)
            .is_ok());
    }

    #[test]
    fn for_index_after_end() {
        // def foo():
        //   for field i in 0..10 do
        //   endfor
        //   return i
        // should fail
        let foo_statements = vec![
            Statement::For(
                absy::Variable::new("i", UnresolvedType::FieldElement.mock()).mock(),
                FieldPrime::from(0),
                FieldPrime::from(10),
                vec![],
            )
            .mock(),
            Statement::Return(
                ExpressionList {
                    expressions: vec![Expression::Identifier("i").mock()],
                }
                .mock(),
            )
            .mock(),
        ];
        let foo = Function {
            arguments: vec![],
            statements: foo_statements,
            signature: UnresolvedSignature {
                inputs: vec![],
                outputs: vec![UnresolvedType::FieldElement.mock()],
            },
        }
        .mock();

        let types = HashMap::new();
        let module_id = String::from("");

        let mut checker = Checker::new();
        assert_eq!(
            checker.check_function(foo, &module_id, &types),
            Err(vec![Error {
                pos: Some((Position::mock(), Position::mock())),
                message: "Identifier \"i\" is undefined".to_string()
            }])
        );
    }

    #[test]
    fn for_index_in_for() {
        // def foo():
        //   for i in 0..10 do
        //     a = i
        //   endfor
        // should pass

        let for_statements = vec![
            Statement::Declaration(
                absy::Variable::new("a", UnresolvedType::FieldElement.mock()).mock(),
            )
            .mock(),
            Statement::Definition(
                Assignee::Identifier("a").mock(),
                Expression::Identifier("i").mock(),
            )
            .mock(),
        ];

        let foo_statements = vec![Statement::For(
            absy::Variable::new("i", UnresolvedType::FieldElement.mock()).mock(),
            FieldPrime::from(0),
            FieldPrime::from(10),
            for_statements,
        )
        .mock()];

        let for_statements_checked = vec![
            TypedStatement::Declaration(typed_absy::Variable::field_element("a".into())),
            TypedStatement::Definition(
                TypedAssignee::Identifier(typed_absy::Variable::field_element("a".into())),
                FieldElementExpression::Identifier("i".into()).into(),
            ),
        ];

        let foo_statements_checked = vec![TypedStatement::For(
            typed_absy::Variable::field_element("i".into()),
            FieldPrime::from(0),
            FieldPrime::from(10),
            for_statements_checked,
        )];

        let foo = Function {
            arguments: vec![],
            statements: foo_statements,
            signature: UnresolvedSignature {
                inputs: vec![],
                outputs: vec![UnresolvedType::FieldElement.mock()],
            },
        }
        .mock();

        let foo_checked = TypedFunction {
            arguments: Vec::<Parameter>::new(),
            statements: foo_statements_checked,
            signature: Signature {
                inputs: vec![],
                outputs: vec![Type::FieldElement],
            },
        };

        let types = HashMap::new();
        let module_id = String::from("");

        let mut checker = Checker::new();
        assert_eq!(
            checker.check_function(foo, &module_id, &types),
            Ok(foo_checked)
        );
    }

    #[test]
    fn arity_mismatch() {
        // def foo():
        //   return 1, 2
        // def bar():
        //   field a = foo()
        // should fail
        let bar_statements: Vec<StatementNode<FieldPrime>> = vec![
            Statement::Declaration(
                absy::Variable::new("a", UnresolvedType::FieldElement.mock()).mock(),
            )
            .mock(),
            Statement::MultipleDefinition(
                vec![Assignee::Identifier("a").mock()],
                Expression::FunctionCall("foo", vec![]).mock(),
            )
            .mock(),
        ];

        let foo = FunctionKey {
            id: "foo",
            signature: Signature {
                inputs: vec![],
                outputs: vec![Type::FieldElement, Type::FieldElement],
            },
        };

        let functions = vec![foo].into_iter().collect();

        let bar = Function {
            arguments: vec![],
            statements: bar_statements,
            signature: UnresolvedSignature {
                inputs: vec![],
                outputs: vec![UnresolvedType::FieldElement.mock()],
            },
        }
        .mock();

        let types = HashMap::new();
        let module_id = String::from("");

        let mut checker = new_with_args(HashSet::new(), 0, functions);
        assert_eq!(
            checker.check_function(bar, &module_id, &types),
            Err(vec![Error {
                pos: Some((Position::mock(), Position::mock())),
                message:
                    "Function definition for function foo with signature () -> (field) not found."
                        .to_string()
            }])
        );
    }

    #[test]
    fn multi_return_outside_multidef() {
        // def foo():
        //   return 1, 2
        // def bar():
        //   2 == foo()
        // should fail
        let bar_statements: Vec<StatementNode<FieldPrime>> = vec![Statement::Condition(
            Expression::FieldConstant(FieldPrime::from(2)).mock(),
            Expression::FunctionCall("foo", vec![]).mock(),
        )
        .mock()];

        let foo = FunctionKey {
            id: "foo",
            signature: Signature {
                inputs: vec![],
                outputs: vec![Type::FieldElement, Type::FieldElement],
            },
        };

        let functions = vec![foo].into_iter().collect();

        let bar = Function {
            arguments: vec![],
            statements: bar_statements,
            signature: UnresolvedSignature {
                inputs: vec![],
                outputs: vec![UnresolvedType::FieldElement.mock()],
            },
        }
        .mock();

        let types = HashMap::new();
        let module_id = String::from("");

        let mut checker = new_with_args(HashSet::new(), 0, functions);
        assert_eq!(
            checker.check_function(bar, &module_id, &types),
            Err(vec![Error {
                pos: Some((Position::mock(), Position::mock())),
                message: "Function definition for function foo with signature () -> (_) not found."
                    .to_string()
            }])
        );
    }

    #[test]
    fn function_undefined_in_multidef() {
        // def bar():
        //   field a = foo()
        // should fail
        let bar_statements: Vec<StatementNode<FieldPrime>> = vec![
            Statement::Declaration(
                absy::Variable::new("a", UnresolvedType::FieldElement.mock()).mock(),
            )
            .mock(),
            Statement::MultipleDefinition(
                vec![Assignee::Identifier("a").mock()],
                Expression::FunctionCall("foo", vec![]).mock(),
            )
            .mock(),
        ];

        let bar = Function {
            arguments: vec![],
            statements: bar_statements,
            signature: UnresolvedSignature {
                inputs: vec![],
                outputs: vec![UnresolvedType::FieldElement.mock()],
            },
        }
        .mock();

        let types = HashMap::new();
        let module_id = String::from("");

        let mut checker = new_with_args(HashSet::new(), 0, HashSet::new());
        assert_eq!(
            checker.check_function(bar, &module_id, &types),
            Err(vec![Error {
                pos: Some((Position::mock(), Position::mock())),

                message:
                    "Function definition for function foo with signature () -> (field) not found."
                        .to_string()
            }])
        );
    }

    #[test]
    fn undefined_variable_in_multireturn_call() {
        // def foo(x):
        // 	return 1, 2
        // def main():
        // 	a, b = foo(x)
        // 	return 1
        // should fail

        let foo_statements: Vec<StatementNode<FieldPrime>> = vec![Statement::Return(
            ExpressionList {
                expressions: vec![
                    Expression::FieldConstant(FieldPrime::from(1)).mock(),
                    Expression::FieldConstant(FieldPrime::from(2)).mock(),
                ],
            }
            .mock(),
        )
        .mock()];

        let foo = Function {
            arguments: vec![crate::absy::Parameter {
                id: absy::Variable::new("x", UnresolvedType::FieldElement.mock()).mock(),
                private: false,
            }
            .mock()],
            statements: foo_statements,
            signature: UnresolvedSignature {
                inputs: vec![UnresolvedType::FieldElement.mock()],
                outputs: vec![
                    UnresolvedType::FieldElement.mock(),
                    UnresolvedType::FieldElement.mock(),
                ],
            },
        }
        .mock();

        let main_statements: Vec<StatementNode<FieldPrime>> = vec![
            Statement::Declaration(
                absy::Variable::new("a", UnresolvedType::FieldElement.mock()).mock(),
            )
            .mock(),
            Statement::Declaration(
                absy::Variable::new("b", UnresolvedType::FieldElement.mock()).mock(),
            )
            .mock(),
            Statement::MultipleDefinition(
                vec![
                    Assignee::Identifier("a").mock(),
                    Assignee::Identifier("b").mock(),
                ],
                Expression::FunctionCall("foo", vec![Expression::Identifier("x").mock()]).mock(),
            )
            .mock(),
            Statement::Return(
                ExpressionList {
                    expressions: vec![Expression::FieldConstant(FieldPrime::from(1)).mock()],
                }
                .mock(),
            )
            .mock(),
        ];

        let main = Function {
            arguments: vec![],
            statements: main_statements,
            signature: UnresolvedSignature {
                inputs: vec![],
                outputs: vec![UnresolvedType::FieldElement.mock()],
            },
        }
        .mock();

        let module = Module {
            symbols: vec![
                SymbolDeclaration {
                    id: "foo",
                    symbol: Symbol::HereFunction(foo),
                }
                .mock(),
                SymbolDeclaration {
                    id: "main",
                    symbol: Symbol::HereFunction(main),
                }
                .mock(),
            ],
            imports: vec![],
        };

        let mut state = State::new(vec![(String::from("main"), module)].into_iter().collect());

        let mut checker = new_with_args(HashSet::new(), 0, HashSet::new());
        assert_eq!(
            checker.check_module(&String::from("main"), &mut state),
            Err(vec![Error {
                pos: Some((Position::mock(), Position::mock())),
                message: "Identifier \"x\" is undefined".to_string()
            }])
        );
    }

    #[test]
    fn function_undefined() {
        // def bar():
        //   1 == foo()
        // should fail
        let bar_statements: Vec<StatementNode<FieldPrime>> = vec![Statement::Condition(
            Expression::FieldConstant(FieldPrime::from(1)).mock(),
            Expression::FunctionCall("foo", vec![]).mock(),
        )
        .mock()];

        let bar = Function {
            arguments: vec![],
            statements: bar_statements,
            signature: UnresolvedSignature {
                inputs: vec![],
                outputs: vec![UnresolvedType::FieldElement.mock()],
            },
        }
        .mock();

        let types = HashMap::new();
        let module_id = String::from("");

        let mut checker = new_with_args(HashSet::new(), 0, HashSet::new());
        assert_eq!(
            checker.check_function(bar, &module_id, &types),
            Err(vec![Error {
                pos: Some((Position::mock(), Position::mock())),

                message: "Function definition for function foo with signature () -> (_) not found."
                    .to_string()
            }])
        );
    }

    #[test]
    fn return_undefined() {
        // def bar():
        //   return a, b
        // should fail
        let bar_statements: Vec<StatementNode<FieldPrime>> = vec![Statement::Return(
            ExpressionList {
                expressions: vec![
                    Expression::Identifier("a").mock(),
                    Expression::Identifier("b").mock(),
                ],
            }
            .mock(),
        )
        .mock()];

        let bar = Function {
            arguments: vec![],
            statements: bar_statements,
            signature: UnresolvedSignature {
                inputs: vec![],
                outputs: vec![
                    UnresolvedType::FieldElement.mock(),
                    UnresolvedType::FieldElement.mock(),
                ],
            },
        }
        .mock();

        let types = HashMap::new();
        let module_id = String::from("");

        let mut checker = new_with_args(HashSet::new(), 0, HashSet::new());
        assert_eq!(
            checker.check_function(bar, &module_id, &types),
            Err(vec![Error {
                pos: Some((Position::mock(), Position::mock())),
                message: "Identifier \"a\" is undefined".to_string()
            }])
        );
    }

    #[test]
    fn multi_def() {
        // def foo():
        //   return 1, 2
        // def bar():
        //   field a, field b = foo()
        //   return a + b
        //
        // should pass
        let bar_statements: Vec<StatementNode<FieldPrime>> = vec![
            Statement::Declaration(
                absy::Variable::new("a", UnresolvedType::FieldElement.mock()).mock(),
            )
            .mock(),
            Statement::Declaration(
                absy::Variable::new("b", UnresolvedType::FieldElement.mock()).mock(),
            )
            .mock(),
            Statement::MultipleDefinition(
                vec![
                    Assignee::Identifier("a").mock(),
                    Assignee::Identifier("b").mock(),
                ],
                Expression::FunctionCall("foo", vec![]).mock(),
            )
            .mock(),
            Statement::Return(
                ExpressionList {
                    expressions: vec![Expression::Add(
                        box Expression::Identifier("a").mock(),
                        box Expression::Identifier("b").mock(),
                    )
                    .mock()],
                }
                .mock(),
            )
            .mock(),
        ];

        let bar_statements_checked: Vec<TypedStatement<FieldPrime>> = vec![
            TypedStatement::Declaration(typed_absy::Variable::field_element("a".into())),
            TypedStatement::Declaration(typed_absy::Variable::field_element("b".into())),
            TypedStatement::MultipleDefinition(
                vec![
                    typed_absy::Variable::field_element("a".into()),
                    typed_absy::Variable::field_element("b".into()),
                ],
                TypedExpressionList::FunctionCall(
                    FunctionKey::with_id("foo").signature(
                        Signature::new().outputs(vec![Type::FieldElement, Type::FieldElement]),
                    ),
                    vec![],
                    vec![Type::FieldElement, Type::FieldElement],
                ),
            ),
            TypedStatement::Return(vec![FieldElementExpression::Add(
                box FieldElementExpression::Identifier("a".into()),
                box FieldElementExpression::Identifier("b".into()),
            )
            .into()]),
        ];

        let foo = FunctionKey {
            id: "foo",
            signature: Signature {
                inputs: vec![],
                outputs: vec![Type::FieldElement, Type::FieldElement],
            },
        };

        let mut functions = HashSet::new();
        functions.insert(foo);

        let bar = Function {
            arguments: vec![],
            statements: bar_statements,
            signature: UnresolvedSignature {
                inputs: vec![],
                outputs: vec![UnresolvedType::FieldElement.mock()],
            },
        }
        .mock();

        let bar_checked = TypedFunction {
            arguments: vec![],
            statements: bar_statements_checked,
            signature: Signature {
                inputs: vec![],
                outputs: vec![Type::FieldElement],
            },
        };

        let types = HashMap::new();
        let module_id = String::from("");

        let mut checker = new_with_args(HashSet::new(), 0, functions);
        assert_eq!(
            checker.check_function(bar, &module_id, &types),
            Ok(bar_checked)
        );
    }

    #[test]
    fn duplicate_main_function() {
        // def main(a):
        //   return 1
        // def main():
        //   return 1
        //
        // should fail
        let main1_statements: Vec<StatementNode<FieldPrime>> = vec![Statement::Return(
            ExpressionList {
                expressions: vec![Expression::FieldConstant(FieldPrime::from(1)).mock()],
            }
            .mock(),
        )
        .mock()];

        let main1_arguments = vec![crate::absy::Parameter {
            id: absy::Variable::new("a", UnresolvedType::FieldElement.mock()).mock(),
            private: false,
        }
        .mock()];

        let main2_statements: Vec<StatementNode<FieldPrime>> = vec![Statement::Return(
            ExpressionList {
                expressions: vec![Expression::FieldConstant(FieldPrime::from(1)).mock()],
            }
            .mock(),
        )
        .mock()];

        let main2_arguments = vec![];

        let main1 = Function {
            arguments: main1_arguments,
            statements: main1_statements,
            signature: UnresolvedSignature {
                inputs: vec![UnresolvedType::FieldElement.mock()],
                outputs: vec![UnresolvedType::FieldElement.mock()],
            },
        }
        .mock();

        let main2 = Function {
            arguments: main2_arguments,
            statements: main2_statements,
            signature: UnresolvedSignature {
                inputs: vec![],
                outputs: vec![UnresolvedType::FieldElement.mock()],
            },
        }
        .mock();

        let symbols = vec![
            SymbolDeclaration {
                id: "main",
                symbol: Symbol::HereFunction(main1),
            }
            .mock(),
            SymbolDeclaration {
                id: "main",
                symbol: Symbol::HereFunction(main2),
            }
            .mock(),
        ];

        let main_module = Module {
            symbols,
            imports: vec![],
        };

        let program = Program {
            modules: vec![(String::from("main"), main_module)]
                .into_iter()
                .collect(),
            main: String::from("main"),
        };

        let mut checker = Checker::new();
        assert_eq!(
            checker.check_program(program),
            Err(vec![Error {
                pos: None,
                message: "Only one main function allowed, found 2".to_string()
            }])
        );
    }

    #[test]
    fn shadowing_with_same_type() {
        //   field a
        //	 field a
        //
        // should fail

        let types = HashMap::new();
        let module_id = String::from("");
        let mut checker = Checker::new();
        let _: Result<TypedStatement<FieldPrime>, Vec<Error>> = checker.check_statement(
            Statement::Declaration(
                absy::Variable::new("a", UnresolvedType::FieldElement.mock()).mock(),
            )
            .mock(),
            &module_id,
            &types,
        );
        let s2_checked: Result<TypedStatement<FieldPrime>, Vec<Error>> = checker.check_statement(
            Statement::Declaration(
                absy::Variable::new("a", UnresolvedType::FieldElement.mock()).mock(),
            )
            .mock(),
            &module_id,
            &types,
        );
        assert_eq!(
            s2_checked,
            Err(vec![Error {
                pos: Some((Position::mock(), Position::mock())),
                message: "Duplicate declaration for variable named a".to_string()
            }])
        );
    }

    #[test]
    fn shadowing_with_different_type() {
        //   field a
        //	 bool a
        //
        // should fail

        let types = HashMap::new();
        let module_id = String::from("");

        let mut checker = Checker::new();
        let _: Result<TypedStatement<FieldPrime>, Vec<Error>> = checker.check_statement(
            Statement::Declaration(
                absy::Variable::new("a", UnresolvedType::FieldElement.mock()).mock(),
            )
            .mock(),
            &module_id,
            &types,
        );
        let s2_checked: Result<TypedStatement<FieldPrime>, Vec<Error>> = checker.check_statement(
            Statement::Declaration(absy::Variable::new("a", UnresolvedType::Boolean.mock()).mock())
                .mock(),
            &module_id,
            &types,
        );
        assert_eq!(
            s2_checked,
            Err(vec![Error {
                pos: Some((Position::mock(), Position::mock())),
                message: "Duplicate declaration for variable named a".to_string()
            }])
        );
    }

    mod structs {
        use super::*;

        /// helper function to create a module at location "" with a single symbol `Foo { foo: field }`
        fn create_module_with_foo(
            s: StructType<'static>,
        ) -> (Checker<'static>, State<'static, FieldPrime>) {
            let module_id = "".to_string();

            let module: Module<FieldPrime> = Module {
                imports: vec![],
                symbols: vec![SymbolDeclaration {
                    id: "Foo",
                    symbol: Symbol::HereType(s.mock()),
                }
                .mock()],
            };

            let mut state = State::new(vec![(module_id.clone(), module)].into_iter().collect());

            let mut checker = Checker::new();

            checker.check_module(&module_id, &mut state).unwrap();

            (checker, state)
        }

        /// tests about declaring a type
        mod declaration {
            use super::*;

            #[test]
            fn empty_def() {
                // an empty struct should be allowed to be defined
                let module_id = "".to_string();
                let types = HashMap::new();
                let declaration = StructType { fields: vec![] }.mock();

                let expected_type = Type::Struct(vec![]);

                assert_eq!(
                    Checker::new().check_struct_type_declaration(declaration, &module_id, &types),
                    Ok(expected_type)
                );
            }

            #[test]
            fn valid_def() {
                // a valid struct should be allowed to be defined
                let module_id = "".to_string();
                let types = HashMap::new();
                let declaration = StructType {
                    fields: vec![
                        StructField {
                            id: "foo",
                            ty: UnresolvedType::FieldElement.mock(),
                        }
                        .mock(),
                        StructField {
                            id: "bar",
                            ty: UnresolvedType::Boolean.mock(),
                        }
                        .mock(),
                    ],
                }
                .mock();

                let expected_type = Type::Struct(vec![
                    ("foo".to_string(), Type::FieldElement),
                    ("bar".to_string(), Type::Boolean),
                ]);

                assert_eq!(
                    Checker::new().check_struct_type_declaration(declaration, &module_id, &types),
                    Ok(expected_type)
                );
            }

            #[test]
            fn preserve_order() {
                // two structs with inverted members are not equal
                let module_id = "".to_string();
                let types = HashMap::new();

                let declaration0 = StructType {
                    fields: vec![
                        StructField {
                            id: "foo",
                            ty: UnresolvedType::FieldElement.mock(),
                        }
                        .mock(),
                        StructField {
                            id: "bar",
                            ty: UnresolvedType::Boolean.mock(),
                        }
                        .mock(),
                    ],
                }
                .mock();

                let declaration1 = StructType {
                    fields: vec![
                        StructField {
                            id: "bar",
                            ty: UnresolvedType::Boolean.mock(),
                        }
                        .mock(),
                        StructField {
                            id: "foo",
                            ty: UnresolvedType::FieldElement.mock(),
                        }
                        .mock(),
                    ],
                }
                .mock();

                assert!(
                    Checker::new().check_struct_type_declaration(declaration0, &module_id, &types)
                        != Checker::new().check_struct_type_declaration(
                            declaration1,
                            &module_id,
                            &types
                        )
                );
            }

            #[test]
            fn duplicate_member_def() {
                // definition of a struct with a duplicate member should be rejected
                let module_id = "".to_string();
                let types = HashMap::new();

                let declaration = StructType {
                    fields: vec![
                        StructField {
                            id: "foo",
                            ty: UnresolvedType::FieldElement.mock(),
                        }
                        .mock(),
                        StructField {
                            id: "foo",
                            ty: UnresolvedType::Boolean.mock(),
                        }
                        .mock(),
                    ],
                }
                .mock();

                assert_eq!(
                    Checker::new()
                        .check_struct_type_declaration(declaration, &module_id, &types)
                        .unwrap_err()[0]
                        .message,
                    "Duplicate key foo in struct definition"
                );
            }

            #[test]
            fn recursive() {
                // a struct wrapping another struct should be allowed to be defined

                // struct Foo = { foo: field }
                // struct Bar = { foo: Foo }

                let module_id = "".to_string();

                let module: Module<FieldPrime> = Module {
                    imports: vec![],
                    symbols: vec![
                        SymbolDeclaration {
                            id: "Foo",
                            symbol: Symbol::HereType(
                                StructType {
                                    fields: vec![StructField {
                                        id: "foo",
                                        ty: UnresolvedType::FieldElement.mock(),
                                    }
                                    .mock()],
                                }
                                .mock(),
                            ),
                        }
                        .mock(),
                        SymbolDeclaration {
                            id: "Bar",
                            symbol: Symbol::HereType(
                                StructType {
                                    fields: vec![StructField {
                                        id: "foo",
                                        ty: UnresolvedType::User("Foo".to_string()).mock(),
                                    }
                                    .mock()],
                                }
                                .mock(),
                            ),
                        }
                        .mock(),
                    ],
                };

                let mut state = State::new(vec![(module_id.clone(), module)].into_iter().collect());

                assert!(Checker::new().check_module(&module_id, &mut state).is_ok());
                assert_eq!(
                    state
                        .types
                        .get(&"".to_string())
                        .unwrap()
                        .get(&"Bar".to_string())
                        .unwrap(),
                    &Type::Struct(vec![(
                        "foo".to_string(),
                        Type::Struct(vec![("foo".to_string(), Type::FieldElement)])
                    )])
                );
            }

            #[test]
            fn recursive_undefined() {
                // a struct wrapping an undefined struct should be rejected

                // struct Bar = { foo: Foo }

                let module_id = "".to_string();

                let module: Module<FieldPrime> = Module {
                    imports: vec![],
                    symbols: vec![SymbolDeclaration {
                        id: "Bar",
                        symbol: Symbol::HereType(
                            StructType {
                                fields: vec![StructField {
                                    id: "foo",
                                    ty: UnresolvedType::User("Foo".to_string()).mock(),
                                }
                                .mock()],
                            }
                            .mock(),
                        ),
                    }
                    .mock()],
                };

                let mut state = State::new(vec![(module_id.clone(), module)].into_iter().collect());

                assert!(Checker::new().check_module(&module_id, &mut state).is_err());
            }

            #[test]
            fn self_referential() {
                // a struct wrapping itself should be rejected

                // struct Foo = { foo: Foo }

                let module_id = "".to_string();

                let module: Module<FieldPrime> = Module {
                    imports: vec![],
                    symbols: vec![SymbolDeclaration {
                        id: "Foo",
                        symbol: Symbol::HereType(
                            StructType {
                                fields: vec![StructField {
                                    id: "foo",
                                    ty: UnresolvedType::User("Foo".to_string()).mock(),
                                }
                                .mock()],
                            }
                            .mock(),
                        ),
                    }
                    .mock()],
                };

                let mut state = State::new(vec![(module_id.clone(), module)].into_iter().collect());

                assert!(Checker::new().check_module(&module_id, &mut state).is_err());
            }

            #[test]
            fn cyclic() {
                // A wrapping B wrapping A should be rejected

                // struct Foo = { bar: Bar }
                // struct Bar = { foo: Foo }

                let module_id = "".to_string();

                let module: Module<FieldPrime> = Module {
                    imports: vec![],
                    symbols: vec![
                        SymbolDeclaration {
                            id: "Foo",
                            symbol: Symbol::HereType(
                                StructType {
                                    fields: vec![StructField {
                                        id: "bar",
                                        ty: UnresolvedType::User("Bar".to_string()).mock(),
                                    }
                                    .mock()],
                                }
                                .mock(),
                            ),
                        }
                        .mock(),
                        SymbolDeclaration {
                            id: "Bar",
                            symbol: Symbol::HereType(
                                StructType {
                                    fields: vec![StructField {
                                        id: "foo",
                                        ty: UnresolvedType::User("Foo".to_string()).mock(),
                                    }
                                    .mock()],
                                }
                                .mock(),
                            ),
                        }
                        .mock(),
                    ],
                };

                let mut state = State::new(vec![(module_id.clone(), module)].into_iter().collect());

                assert!(Checker::new().check_module(&module_id, &mut state).is_err());
            }
        }

        /// tests about using the defined type identifier
        mod usage {
            use super::*;

            #[test]
            fn ty() {
                // a defined type can be checked
                // Foo { foo: field }
                // Foo

                // an undefined type cannot be checked
                // Bar

                let (checker, state) = create_module_with_foo(StructType {
                    fields: vec![StructField {
                        id: "foo",
                        ty: UnresolvedType::FieldElement.mock(),
                    }
                    .mock()],
                });

                assert_eq!(
                    checker.check_type(
                        UnresolvedType::User("Foo".to_string()).mock(),
                        &MODULE_ID.to_string(),
                        &state.types
                    ),
                    Ok(Type::Struct(vec![("foo".to_string(), Type::FieldElement)]))
                );

                assert_eq!(
                    checker
                        .check_type(
                            UnresolvedType::User("Bar".to_string()).mock(),
                            &MODULE_ID.to_string(),
                            &state.types
                        )
                        .unwrap_err()
                        .message,
                    "Undefined type Bar"
                );
            }

            #[test]
            fn parameter() {
                // a defined type can be used as parameter

                // an undefined type cannot be used as parameter

                let (checker, state) = create_module_with_foo(StructType {
                    fields: vec![StructField {
                        id: "foo",
                        ty: UnresolvedType::FieldElement.mock(),
                    }
                    .mock()],
                });

                assert_eq!(
                    checker.check_parameter(
                        absy::Parameter {
                            id: absy::Variable::new(
                                "a",
                                UnresolvedType::User("Foo".to_string()).mock(),
                            )
                            .mock(),
                            private: true,
                        }
                        .mock(),
                        &MODULE_ID.to_string(),
                        &state.types,
                    ),
                    Ok(Parameter {
                        id: Variable::with_id_and_type(
                            "a".into(),
                            Type::Struct(vec![("foo".to_string(), Type::FieldElement)])
                        ),
                        private: true
                    })
                );

                assert_eq!(
                    checker
                        .check_parameter(
                            absy::Parameter {
                                id: absy::Variable::new(
                                    "a",
                                    UnresolvedType::User("Bar".to_string()).mock(),
                                )
                                .mock(),
                                private: true,
                            }
                            .mock(),
                            &MODULE_ID.to_string(),
                            &state.types,
                        )
                        .unwrap_err()[0]
                        .message,
                    "Undefined type Bar"
                );
            }

            #[test]
            fn variable_declaration() {
                // a defined type can be used in a variable declaration

                // an undefined type cannot be used in a variable declaration

                let (mut checker, state) = create_module_with_foo(StructType {
                    fields: vec![StructField {
                        id: "foo",
                        ty: UnresolvedType::FieldElement.mock(),
                    }
                    .mock()],
                });

                assert_eq!(
                    checker.check_statement::<FieldPrime>(
                        Statement::Declaration(
                            absy::Variable::new(
                                "a",
                                UnresolvedType::User("Foo".to_string()).mock(),
                            )
                            .mock()
                        )
                        .mock(),
                        &MODULE_ID.to_string(),
                        &state.types,
                    ),
                    Ok(TypedStatement::Declaration(Variable::with_id_and_type(
                        "a".into(),
                        Type::Struct(vec![("foo".to_string(), Type::FieldElement)])
                    )))
                );

                assert_eq!(
                    checker
                        .check_parameter(
                            absy::Parameter {
                                id: absy::Variable::new(
                                    "a",
                                    UnresolvedType::User("Bar".to_string()).mock(),
                                )
                                .mock(),
                                private: true,
                            }
                            .mock(),
                            &MODULE_ID.to_string(),
                            &state.types,
                        )
                        .unwrap_err()[0]
                        .message,
                    "Undefined type Bar"
                );
            }
        }

        /// tests about accessing members
        mod member {
            use super::*;

            #[test]
            fn valid() {
                // accessing a member on a struct should succeed and return the right type

                // struct Foo = { foo: field }
                // Foo { foo: 42 }.foo

                let (mut checker, state) = create_module_with_foo(StructType {
                    fields: vec![StructField {
                        id: "foo",
                        ty: UnresolvedType::FieldElement.mock(),
                    }
                    .mock()],
                });

                assert_eq!(
                    checker.check_expression(
                        Expression::Member(
                            box Expression::InlineStruct(
                                "Foo".to_string(),
                                vec![(
                                    "foo",
                                    Expression::FieldConstant(FieldPrime::from(42)).mock()
                                )]
                            )
                            .mock(),
                            "foo".into()
                        )
                        .mock(),
                        &MODULE_ID.to_string(),
                        &state.types
                    ),
                    Ok(FieldElementExpression::Member(
                        box StructExpressionInner::Value(vec![FieldElementExpression::Number(
                            FieldPrime::from(42)
                        )
                        .into()])
                        .annotate(vec![("foo".to_string(), Type::FieldElement)]),
                        "foo".to_string()
                    )
                    .into())
                );
            }

            #[test]
            fn invalid() {
                // accessing an undefined member on a struct should fail

                // struct Foo = { foo: field }
                // Foo { foo: 42 }.bar

                let (mut checker, state) = create_module_with_foo(StructType {
                    fields: vec![StructField {
                        id: "foo",
                        ty: UnresolvedType::FieldElement.mock(),
                    }
                    .mock()],
                });

                assert_eq!(
                    checker
                        .check_expression(
                            Expression::Member(
                                box Expression::InlineStruct(
                                    "Foo".to_string(),
                                    vec![(
                                        "foo",
                                        Expression::FieldConstant(FieldPrime::from(42)).mock()
                                    )]
                                )
                                .mock(),
                                "bar".into()
                            )
                            .mock(),
                            &MODULE_ID.to_string(),
                            &state.types
                        )
                        .unwrap_err()
                        .message,
                    "{foo: field} doesn\'t have member bar"
                );
            }
        }

        /// tests about defining struct instance inline
        mod value {
            use super::*;

            #[test]
            fn wrong_name() {
                // a A value cannot be defined with B as id, even if A and B have the same members

                let (mut checker, state) = create_module_with_foo(StructType {
                    fields: vec![StructField {
                        id: "foo",
                        ty: UnresolvedType::FieldElement.mock(),
                    }
                    .mock()],
                });

                assert_eq!(
                    checker
                        .check_expression(
                            Expression::InlineStruct(
                                "Bar".to_string(),
                                vec![(
                                    "foo",
                                    Expression::FieldConstant(FieldPrime::from(42)).mock()
                                )]
                            )
                            .mock(),
                            &MODULE_ID.to_string(),
                            &state.types
                        )
                        .unwrap_err()
                        .message,
                    "Undefined type Bar"
                );
            }

            #[test]
            fn valid() {
                // a A value can be defined with members ordered as in the declaration of A

                // struct Foo = { foo: field, bar: bool }
                // Foo foo = Foo { foo: 42, bar: true }

                let (mut checker, state) = create_module_with_foo(StructType {
                    fields: vec![
                        StructField {
                            id: "foo",
                            ty: UnresolvedType::FieldElement.mock(),
                        }
                        .mock(),
                        StructField {
                            id: "bar",
                            ty: UnresolvedType::Boolean.mock(),
                        }
                        .mock(),
                    ],
                });

                assert_eq!(
                    checker.check_expression(
                        Expression::InlineStruct(
                            "Foo".to_string(),
                            vec![
                                (
                                    "foo",
                                    Expression::FieldConstant(FieldPrime::from(42)).mock()
                                ),
                                ("bar", Expression::BooleanConstant(true).mock())
                            ]
                        )
                        .mock(),
                        &MODULE_ID.to_string(),
                        &state.types
                    ),
                    Ok(StructExpressionInner::Value(vec![
                        FieldElementExpression::Number(FieldPrime::from(42)).into(),
                        BooleanExpression::Value(true).into()
                    ])
                    .annotate(vec![
                        ("foo".to_string(), Type::FieldElement),
                        ("bar".to_string(), Type::Boolean)
                    ])
                    .into())
                );
            }

            #[test]
            fn shuffled() {
                // a A value can be defined with shuffled members compared to the declaration of A

                // struct Foo = { foo: field, bar: bool }
                // Foo foo = Foo { bar: true, foo: 42 }

                let (mut checker, state) = create_module_with_foo(StructType {
                    fields: vec![
                        StructField {
                            id: "foo",
                            ty: UnresolvedType::FieldElement.mock(),
                        }
                        .mock(),
                        StructField {
                            id: "bar",
                            ty: UnresolvedType::Boolean.mock(),
                        }
                        .mock(),
                    ],
                });

                assert_eq!(
                    checker.check_expression(
                        Expression::InlineStruct(
                            "Foo".to_string(),
                            vec![
                                ("bar", Expression::BooleanConstant(true).mock()),
                                (
                                    "foo",
                                    Expression::FieldConstant(FieldPrime::from(42)).mock()
                                )
                            ]
                        )
                        .mock(),
                        &MODULE_ID.to_string(),
                        &state.types
                    ),
                    Ok(StructExpressionInner::Value(vec![
                        FieldElementExpression::Number(FieldPrime::from(42)).into(),
                        BooleanExpression::Value(true).into()
                    ])
                    .annotate(vec![
                        ("foo".to_string(), Type::FieldElement),
                        ("bar".to_string(), Type::Boolean)
                    ])
                    .into())
                );
            }

            #[test]
            fn subset() {
                // a A value cannot be defined with A as id but members being a subset of the declaration

                // struct Foo = { foo: field, bar: bool }
                // Foo foo = Foo { foo: 42 }

                let (mut checker, state) = create_module_with_foo(StructType {
                    fields: vec![
                        StructField {
                            id: "foo",
                            ty: UnresolvedType::FieldElement.mock(),
                        }
                        .mock(),
                        StructField {
                            id: "bar",
                            ty: UnresolvedType::Boolean.mock(),
                        }
                        .mock(),
                    ],
                });

                assert_eq!(
                    checker
                        .check_expression(
                            Expression::InlineStruct(
                                "Foo".to_string(),
                                vec![(
                                    "foo",
                                    Expression::FieldConstant(FieldPrime::from(42)).mock()
                                )]
                            )
                            .mock(),
                            &MODULE_ID.to_string(),
                            &state.types
                        )
                        .unwrap_err()
                        .message,
                    "Inline struct Foo {foo: 42} does not match Foo : {foo: field, bar: bool}"
                );
            }

            #[test]
            fn invalid() {
                // a A value cannot be defined with A as id but members being different ids than the declaration
                // a A value cannot be defined with A as id but members being different types than the declaration

                // struct Foo = { foo: field, bar: bool }
                // Foo { foo: 42, baz: bool } // error
                // Foo { foo: 42, baz: 42 } // error

                let (mut checker, state) = create_module_with_foo(StructType {
                    fields: vec![
                        StructField {
                            id: "foo",
                            ty: UnresolvedType::FieldElement.mock(),
                        }
                        .mock(),
                        StructField {
                            id: "bar",
                            ty: UnresolvedType::Boolean.mock(),
                        }
                        .mock(),
                    ],
                });

                assert_eq!(
                    checker
                        .check_expression(
                            Expression::InlineStruct(
                                "Foo".to_string(),
                                vec![(
                                    "baz",
                                    Expression::BooleanConstant(true).mock()
                                ),(
                                    "foo",
                                    Expression::FieldConstant(FieldPrime::from(42)).mock()
                                )]
                            )
                            .mock(),
                            &MODULE_ID.to_string(),
                            &state.types
                        ).unwrap_err()
                        .message,
                    "Member bar of struct Foo : {foo: field, bar: bool} not found in value Foo {baz: true, foo: 42}"
                );

                assert_eq!(
                    checker
                        .check_expression(
                            Expression::InlineStruct(
                                "Foo".to_string(),
                                vec![
                                    (
                                        "bar",
                                        Expression::FieldConstant(FieldPrime::from(42)).mock()
                                    ),
                                    (
                                        "foo",
                                        Expression::FieldConstant(FieldPrime::from(42)).mock()
                                    )
                                ]
                            )
                            .mock(),
                            &MODULE_ID.to_string(),
                            &state.types
                        )
                        .unwrap_err()
                        .message,
                    "Member bar of struct Foo has type bool, found 42 of type field"
                );
            }
        }
    }

    mod assignee {
        use super::*;

        #[test]
        fn identifier() {
            // a = 42
            let a = Assignee::Identifier::<FieldPrime>("a").mock();

            let types = HashMap::new();
            let module_id = String::from("");
            let mut checker: Checker = Checker::new();
            checker
                .check_statement::<FieldPrime>(
                    Statement::Declaration(
                        absy::Variable::new("a", UnresolvedType::FieldElement.mock()).mock(),
                    )
                    .mock(),
                    &module_id,
                    &types,
                )
                .unwrap();

            assert_eq!(
                checker.check_assignee(a, &module_id, &types),
                Ok(TypedAssignee::Identifier(
                    typed_absy::Variable::field_element("a".into())
                ))
            );
        }

        #[test]
        fn array_element() {
            // field[33] a
            // a[2] = 42
            let a = Assignee::Select(
                box Assignee::Identifier("a").mock(),
                box RangeOrExpression::Expression(
                    Expression::FieldConstant(FieldPrime::from(2)).mock(),
                ),
            )
            .mock();

            let types = HashMap::new();
            let module_id = String::from("");

            let mut checker: Checker = Checker::new();
            checker
                .check_statement::<FieldPrime>(
                    Statement::Declaration(
                        absy::Variable::new(
                            "a",
                            UnresolvedType::array(UnresolvedType::FieldElement.mock(), 33).mock(),
                        )
                        .mock(),
                    )
                    .mock(),
                    &module_id,
                    &types,
                )
                .unwrap();

            assert_eq!(
                checker.check_assignee(a, &module_id, &types),
                Ok(TypedAssignee::Select(
                    box TypedAssignee::Identifier(typed_absy::Variable::field_array(
                        "a".into(),
                        33
                    )),
                    box FieldElementExpression::Number(FieldPrime::from(2)).into()
                ))
            );
        }

        #[test]
        fn array_of_array_element() {
            // field[33][42] a
            // a[1][2]
            let a = Assignee::Select(
                box Assignee::Select(
                    box Assignee::Identifier("a").mock(),
                    box RangeOrExpression::Expression(
                        Expression::FieldConstant(FieldPrime::from(1)).mock(),
                    ),
                )
                .mock(),
                box RangeOrExpression::Expression(
                    Expression::FieldConstant(FieldPrime::from(2)).mock(),
                ),
            )
            .mock();

            let types = HashMap::new();
            let module_id = String::from("");
            let mut checker: Checker = Checker::new();
            checker
                .check_statement::<FieldPrime>(
                    Statement::Declaration(
                        absy::Variable::new(
                            "a",
                            UnresolvedType::array(
                                UnresolvedType::array(UnresolvedType::FieldElement.mock(), 33)
                                    .mock(),
                                42,
                            )
                            .mock(),
                        )
                        .mock(),
                    )
                    .mock(),
                    &module_id,
                    &types,
                )
                .unwrap();

            assert_eq!(
                checker.check_assignee(a, &module_id, &types),
                Ok(TypedAssignee::Select(
                    box TypedAssignee::Select(
                        box TypedAssignee::Identifier(typed_absy::Variable::array(
                            "a".into(),
                            Type::array(Type::FieldElement, 33),
                            42
                        )),
                        box FieldElementExpression::Number(FieldPrime::from(1)).into()
                    ),
                    box FieldElementExpression::Number(FieldPrime::from(2)).into()
                ))
            );
        }
    }
}<|MERGE_RESOLUTION|>--- conflicted
+++ resolved
@@ -1514,7 +1514,6 @@
                                             .annotate(members.clone())
                                             .into())
                                     }
-<<<<<<< HEAD
                                 }
                             }
                             (a, e) => Err(Error {
@@ -1566,59 +1565,6 @@
                             }),
                         }
                     }
-=======
-                                }
-                            }
-                            (a, e) => Err(Error {
-                                pos: Some(pos),
-                                message: format!(
-                                    "Cannot access element {} on expression of type {}",
-                                    e,
-                                    a.get_type()
-                                ),
-                            }),
-                        }
-                    }
-                }
-            }
-            Expression::Member(box e, box id) => {
-                let e = self.check_expression(e, module_id, &types)?;
-
-                match e {
-                    TypedExpression::Struct(s) => {
-                        // check that the struct has that field and return the type if it does
-                        let ty = s
-                            .ty()
-                            .iter()
-                            .find(|(member_id, _)| member_id == id)
-                            .map(|(_, ty)| ty);
-
-                        match ty {
-                            Some(ty) => match ty {
-                                Type::FieldElement => {
-                                    Ok(FieldElementExpression::Member(box s, id.to_string()).into())
-                                }
-                                Type::Boolean => {
-                                    Ok(BooleanExpression::Member(box s, id.to_string()).into())
-                                }
-                                Type::Array(box ty, size) => {
-                                    Ok(ArrayExpressionInner::Member(box s.clone(), id.to_string())
-                                        .annotate(ty.clone(), *size)
-                                        .into())
-                                }
-                                Type::Struct(members) => {
-                                    Ok(StructExpressionInner::Member(box s.clone(), id.to_string())
-                                        .annotate(members.clone())
-                                        .into())
-                                }
-                            },
-                            None => Err(Error {
-                                pos: Some(pos),
-                                message: format!("{} doesn't have member {}", s.get_type(), id,),
-                            }),
-                        }
-                    }
->>>>>>> ef30270d
                     e => Err(Error {
                         pos: Some(pos),
                         message: format!(
@@ -2139,7 +2085,6 @@
                 })
             );
         }
-<<<<<<< HEAD
 
         #[test]
         fn duplicate_function_declaration() {
@@ -2225,335 +2170,6 @@
                     &FunctionKey::with_id("foo")
                         .signature(Signature::new().inputs(vec![Type::FieldElement]))
                 ))
-        }
-
-        #[test]
-        fn duplicate_type_declaration() {
-            // struct Foo {}
-            // struct Foo { foo: field }
-            //
-            // should fail
-
-            let module: Module<FieldPrime> = Module {
-                symbols: vec![
-                    SymbolDeclaration {
-                        id: "foo",
-                        symbol: Symbol::HereType(struct0()),
-                    }
-                    .mock(),
-                    SymbolDeclaration {
-                        id: "foo",
-                        symbol: Symbol::HereType(struct1()),
-                    }
-                    .mock(),
-                ],
-                imports: vec![],
-            };
-
-            let mut state = State::new(vec![(String::from("main"), module)].into_iter().collect());
-
-            let mut checker = Checker::new();
-            assert_eq!(
-                checker
-                    .check_module(&String::from("main"), &mut state)
-                    .unwrap_err()[0]
-                    .message,
-                "foo conflicts with another symbol"
-            );
-        }
-
-        #[test]
-        fn type_function_conflict() {
-            // struct foo {}
-            // def foo():
-            //   return
-            //
-            // should fail
-
-            let module = Module {
-                symbols: vec![
-                    SymbolDeclaration {
-                        id: "foo",
-                        symbol: Symbol::HereFunction(function0()),
-                    }
-                    .mock(),
-                    SymbolDeclaration {
-                        id: "foo",
-                        symbol: Symbol::HereType(StructType { fields: vec![] }.mock()),
-                    }
-                    .mock(),
-                ],
-                imports: vec![],
-            };
-
-            let mut state = State::new(vec![(String::from("main"), module)].into_iter().collect());
-
-            let mut checker = Checker::new();
-            assert_eq!(
-                checker
-                    .check_module(&String::from("main"), &mut state)
-                    .unwrap_err()[0]
-                    .message,
-                "foo conflicts with another symbol"
-            );
-        }
-
-        #[test]
-        fn type_imported_function_conflict() {
-            // import first
-
-            // // bar.code
-            // def main() -> (): return
-            //
-            // // main.code
-            // import main from "bar" as foo
-            // struct foo {}
-            //
-            // should fail
-
-            let bar = Module::with_symbols(vec![SymbolDeclaration {
-                id: "main",
-                symbol: Symbol::HereFunction(function0()),
-            }
-            .mock()]);
-
-            let main = Module {
-                symbols: vec![
-                    SymbolDeclaration {
-                        id: "foo",
-                        symbol: Symbol::There(
-                            SymbolImport::with_id_in_module("main", "bar".to_string()).mock(),
-                        ),
-                    }
-                    .mock(),
-                    SymbolDeclaration {
-                        id: "foo",
-                        symbol: Symbol::HereType(struct0()),
-                    }
-                    .mock(),
-                ],
-                imports: vec![],
-            };
-
-            let mut state = State::new(
-                vec![(MODULE_ID.to_string(), main), ("bar".to_string(), bar)]
-                    .into_iter()
-                    .collect(),
-            );
-
-            let mut checker = Checker::new();
-            assert_eq!(
-                checker
-                    .check_module(&MODULE_ID.to_string(), &mut state)
-                    .unwrap_err()[0]
-                    .message,
-                "foo conflicts with another symbol"
-            );
-
-            // type declaration first
-
-            // // bar.code
-            // def main() -> (): return
-            //
-            // // main.code
-            // struct foo {}
-            // import main from "bar" as foo
-            //
-            // should fail
-
-            let bar = Module::with_symbols(vec![SymbolDeclaration {
-                id: "main",
-                symbol: Symbol::HereFunction(function0()),
-            }
-            .mock()]);
-
-            let main = Module {
-                symbols: vec![
-                    SymbolDeclaration {
-                        id: "foo",
-                        symbol: Symbol::HereType(struct0()),
-                    }
-                    .mock(),
-                    SymbolDeclaration {
-                        id: "foo",
-                        symbol: Symbol::There(
-                            SymbolImport::with_id_in_module("main", "bar".to_string()).mock(),
-                        ),
-                    }
-                    .mock(),
-                ],
-                imports: vec![],
-            };
-
-            let mut state = State::new(
-                vec![(MODULE_ID.to_string(), main), ("bar".to_string(), bar)]
-                    .into_iter()
-                    .collect(),
-            );
-
-            let mut checker = Checker::new();
-            assert_eq!(
-                checker
-                    .check_module(&MODULE_ID.to_string(), &mut state)
-                    .unwrap_err()[0]
-                    .message,
-                "foo conflicts with another symbol"
-            );
-        }
-    }
-=======
->>>>>>> ef30270d
-
-        #[test]
-        fn duplicate_function_declaration() {
-            // def foo():
-            //   return
-            // def foo():
-            //   return
-            //
-            // should fail
-
-            let module = Module {
-                symbols: vec![
-                    SymbolDeclaration {
-                        id: "foo",
-                        symbol: Symbol::HereFunction(function0()),
-                    }
-                    .mock(),
-                    SymbolDeclaration {
-                        id: "foo",
-                        symbol: Symbol::HereFunction(function0()),
-                    }
-                    .mock(),
-                ],
-                imports: vec![],
-            };
-
-            let mut state = State::new(vec![(MODULE_ID.to_string(), module)].into_iter().collect());
-
-<<<<<<< HEAD
-        let types = HashMap::new();
-        let module_id = String::from("");
-
-        let mut checker = Checker::new();
-        assert_eq!(
-            checker.check_statement(statement, &module_id, &types),
-            Err(vec![Error {
-                pos: Some((Position::mock(), Position::mock())),
-                message: "Identifier \"b\" is undefined".to_string()
-            }])
-        );
-    }
-=======
-            let mut checker = Checker::new();
-            assert_eq!(
-                checker
-                    .check_module(&MODULE_ID.to_string(), &mut state)
-                    .unwrap_err()[0]
-                    .message,
-                "foo conflicts with another symbol"
-            );
-        }
->>>>>>> ef30270d
-
-        #[test]
-        fn overloaded_function_declaration() {
-            // def foo():
-            //   return
-            // def foo(a):
-            //   return
-            //
-            // should succeed as overloading is allowed
-
-            let module = Module {
-                symbols: vec![
-                    SymbolDeclaration {
-                        id: "foo",
-                        symbol: Symbol::HereFunction(function0()),
-                    }
-                    .mock(),
-                    SymbolDeclaration {
-                        id: "foo",
-                        symbol: Symbol::HereFunction(function1()),
-                    }
-                    .mock(),
-                ],
-                imports: vec![],
-            };
-
-<<<<<<< HEAD
-        let types = HashMap::new();
-        let module_id = String::from("");
-
-        let mut scope = HashSet::new();
-        scope.insert(ScopedVariable {
-            id: Variable::field_element("a".into()),
-            level: 0,
-        });
-        scope.insert(ScopedVariable {
-            id: Variable::field_element("b".into()),
-            level: 0,
-        });
-        let mut checker = new_with_args(scope, 1, HashSet::new());
-        assert_eq!(
-            checker.check_statement(statement, &module_id, &types),
-            Ok(TypedStatement::Definition(
-                TypedAssignee::Identifier(typed_absy::Variable::field_element("a".into())),
-                FieldElementExpression::Identifier("b".into()).into()
-            ))
-        );
-    }
-
-    #[test]
-    fn declared_in_other_function() {
-        // def foo():
-        //   field a = 1
-        // def bar():
-        //   return a
-        // should fail
-        let foo_args = vec![];
-        let foo_statements = vec![
-            Statement::Declaration(
-                absy::Variable::new("a", UnresolvedType::FieldElement.mock()).mock(),
-            )
-            .mock(),
-            Statement::Definition(
-                Assignee::Identifier("a").mock(),
-                Expression::FieldConstant(FieldPrime::from(1)).mock(),
-            )
-            .mock(),
-        ];
-        let foo = Function {
-            arguments: foo_args,
-            statements: foo_statements,
-            signature: UnresolvedSignature {
-                inputs: vec![],
-                outputs: vec![UnresolvedType::FieldElement.mock()],
-            },
-=======
-            let mut state = State::new(vec![(MODULE_ID.to_string(), module)].into_iter().collect());
-
-            let mut checker = Checker::new();
-            assert_eq!(
-                checker.check_module(&MODULE_ID.to_string(), &mut state),
-                Ok(())
-            );
-            assert!(state
-                .typed_modules
-                .get(&MODULE_ID.to_string())
-                .unwrap()
-                .functions
-                .contains_key(&FunctionKey::with_id("foo").signature(Signature::new())));
-            assert!(state
-                .typed_modules
-                .get(&MODULE_ID.to_string())
-                .unwrap()
-                .functions
-                .contains_key(
-                    &FunctionKey::with_id("foo")
-                        .signature(Signature::new().inputs(vec![Type::FieldElement]))
-                ))
->>>>>>> ef30270d
         }
 
         #[test]
