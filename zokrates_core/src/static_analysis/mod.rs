//! Module containing static analysis
//!
//! @file mod.rs
//! @author Thibaut Schaeffer <thibaut@schaeff.fr>
//! @date 2018

mod constrain_inputs;
mod flat_propagation;
mod flatten_complex_types;
mod inline;
mod propagate_unroll;
mod propagation;
<<<<<<< HEAD
mod uint_optimizer;
=======
mod return_binder;
mod unconstrained_vars;
>>>>>>> 6bee1f89
mod unroll;

use self::constrain_inputs::InputConstrainer;
use self::flatten_complex_types::Flattener;
use self::inline::Inliner;
use self::propagate_unroll::PropagatedUnroller;
use self::propagation::Propagator;
<<<<<<< HEAD
use self::uint_optimizer::UintOptimizer;

use crate::flat_absy::FlatProg;
use crate::typed_absy::TypedProgram;
use zir::ZirProgram;
=======
use self::return_binder::ReturnBinder;
use self::unconstrained_vars::UnconstrainedVariableDetector;
use crate::flat_absy::FlatProg;
use crate::typed_absy::TypedProgram;
use ir::Prog;
>>>>>>> 6bee1f89
use zokrates_field::field::Field;

pub trait Analyse {
    fn analyse(self) -> Self;
}

impl<'ast, T: Field> TypedProgram<'ast, T> {
    pub fn analyse(self) -> ZirProgram<'ast, T> {
        // propagated unrolling
        let r = PropagatedUnroller::unroll(self).unwrap_or_else(|e| panic!(e));
        // return binding
        let r = ReturnBinder::bind(r);
        // inline
        let r = Inliner::inline(r);

        println!("{}", r);

        // propagate
        let r = Propagator::propagate(r);

        let zir = Flattener::flatten(r.clone());
        // constrain inputs
        let zir = InputConstrainer::constrain(zir);

        // optimize uint expressions
        let zir = UintOptimizer::optimize(zir);

        zir
    }
}

impl<T: Field> Analyse for FlatProg<T> {
    fn analyse(self) -> Self {
        self.propagate()
    }
}

impl<T: Field> Analyse for Prog<T> {
    fn analyse(self) -> Self {
        let r = UnconstrainedVariableDetector::detect(self);
        r
    }
}<|MERGE_RESOLUTION|>--- conflicted
+++ resolved
@@ -10,33 +10,26 @@
 mod inline;
 mod propagate_unroll;
 mod propagation;
-<<<<<<< HEAD
 mod uint_optimizer;
-=======
 mod return_binder;
 mod unconstrained_vars;
->>>>>>> 6bee1f89
 mod unroll;
+mod redefinition;
 
 use self::constrain_inputs::InputConstrainer;
 use self::flatten_complex_types::Flattener;
 use self::inline::Inliner;
 use self::propagate_unroll::PropagatedUnroller;
 use self::propagation::Propagator;
-<<<<<<< HEAD
 use self::uint_optimizer::UintOptimizer;
-
+use self::redefinition::RedefinitionOptimizer;
 use crate::flat_absy::FlatProg;
 use crate::typed_absy::TypedProgram;
 use zir::ZirProgram;
-=======
 use self::return_binder::ReturnBinder;
 use self::unconstrained_vars::UnconstrainedVariableDetector;
-use crate::flat_absy::FlatProg;
-use crate::typed_absy::TypedProgram;
-use ir::Prog;
->>>>>>> 6bee1f89
 use zokrates_field::field::Field;
+use crate::ir::Prog;
 
 pub trait Analyse {
     fn analyse(self) -> Self;
@@ -48,13 +41,14 @@
         let r = PropagatedUnroller::unroll(self).unwrap_or_else(|e| panic!(e));
         // return binding
         let r = ReturnBinder::bind(r);
+
         // inline
         let r = Inliner::inline(r);
 
-        println!("{}", r);
-
         // propagate
         let r = Propagator::propagate(r);
+
+        let r = RedefinitionOptimizer::optimize(r);
 
         let zir = Flattener::flatten(r.clone());
         // constrain inputs
