//! Module containing SSA reduction, including for-loop unrolling
//!
//! @file unroll.rs
//! @author Thibaut Schaeffer <thibaut@schaeff.fr>
//! @date 2018

use crate::typed_absy::folder::*;
use crate::typed_absy::types::Type;
use crate::typed_absy::*;
use std::collections::HashMap;
use std::collections::HashSet;
use zokrates_field::field::Field;

pub struct Unroller<'ast> {
    substitution: HashMap<Identifier<'ast>, usize>,
}

impl<'ast> Unroller<'ast> {
    fn new() -> Self {
        Unroller {
            substitution: HashMap::new(),
        }
    }

    fn issue_next_ssa_variable(&mut self, v: Variable<'ast>) -> Variable<'ast> {
        let res = match self.substitution.get(&v.id) {
            Some(i) => Variable {
                id: Identifier {
                    id: v.id.id,
                    version: i + 1,
                    stack: vec![],
                },
                ..v
            },
            None => Variable { ..v.clone() },
        };
        self.substitution
            .entry(v.id)
            .and_modify(|e| *e += 1)
            .or_insert(0);
        res
    }

    pub fn unroll<T: Field>(p: TypedProgram<T>) -> TypedProgram<T> {
        Unroller::new().fold_program(p)
    }

    fn choose_many<T: Field>(
        base: TypedExpression<'ast, T>,
        indices: Vec<FieldElementExpression<'ast, T>>,
        new_expression: TypedExpression<'ast, T>,
        statements: &mut HashSet<TypedStatement<'ast, T>>,
    ) -> TypedExpression<'ast, T> {
        let mut indices = indices;

        match indices.len() {
            0 => new_expression,
            _ => {
                let base = match base {
                    TypedExpression::Array(e) => e,
                    e => unreachable!("can't take an element on a {}", e.get_type()),
                };

                let inner_ty = base.inner_type();
                let size = base.size();

                let head = indices.pop().unwrap();
                let tail = indices;

                statements.insert(TypedStatement::Condition(
                    BooleanExpression::Lt(
                        box head.clone(),
                        box FieldElementExpression::Number(T::from(size)),
                    )
                    .into(),
                    BooleanExpression::Value(true).into(),
                ));

                ArrayExpressionInner::Value(
                    (0..size)
                        .map(|i| match inner_ty {
                            Type::Array(..) => ArrayExpression::if_else(
                                BooleanExpression::Eq(
                                    box FieldElementExpression::Number(T::from(i)),
                                    box head.clone(),
                                ),
                                match Self::choose_many(
                                    ArrayExpression::select(
                                        base.clone(),
                                        FieldElementExpression::Number(T::from(i)),
                                    )
                                    .into(),
                                    tail.clone(),
                                    new_expression.clone(),
                                    statements,
                                ) {
                                    TypedExpression::Array(e) => e,
                                    e => unreachable!(
                                        "the interior was expected to be an array, was {}",
                                        e.get_type()
                                    ),
                                },
                                ArrayExpression::select(
                                    base.clone(),
                                    FieldElementExpression::Number(T::from(i)),
                                ),
                            )
                            .into(),
                            Type::FieldElement => FieldElementExpression::if_else(
                                BooleanExpression::Eq(
                                    box FieldElementExpression::Number(T::from(i)),
                                    box head.clone(),
                                ),
                                match Self::choose_many(
                                    FieldElementExpression::select(
                                        base.clone(),
                                        FieldElementExpression::Number(T::from(i)),
                                    )
                                    .into(),
                                    tail.clone(),
                                    new_expression.clone(),
                                    statements,
                                ) {
                                    TypedExpression::FieldElement(e) => e,
                                    e => unreachable!(
                                        "the interior was expected to be a field, was {}",
                                        e.get_type()
                                    ),
                                },
                                FieldElementExpression::select(
                                    base.clone(),
                                    FieldElementExpression::Number(T::from(i)),
                                ),
                            )
                            .into(),
                            Type::Boolean => BooleanExpression::if_else(
                                BooleanExpression::Eq(
                                    box FieldElementExpression::Number(T::from(i)),
                                    box head.clone(),
                                ),
                                match Self::choose_many(
                                    BooleanExpression::select(
                                        base.clone(),
                                        FieldElementExpression::Number(T::from(i)),
                                    )
                                    .into(),
                                    tail.clone(),
                                    new_expression.clone(),
                                    statements,
                                ) {
                                    TypedExpression::Boolean(e) => e,
                                    e => unreachable!(
                                        "the interior was expected to be a boolean, was {}",
                                        e.get_type()
                                    ),
<<<<<<< HEAD
                                )
                                .into()
                            })
                            .collect(),
                    )
                    .annotate(Type::Boolean, array_size),
                    TypedExpression::Array(..) => unimplemented!(),
                    TypedExpression::Struct(..) => unimplemented!(),
=======
                                },
                                BooleanExpression::select(
                                    base.clone(),
                                    FieldElementExpression::Number(T::from(i)),
                                ),
                            )
                            .into(),
                        })
                        .collect(),
                )
                .annotate(inner_ty.clone(), size)
                .into()
            }
        }
    }
}

/// Turn an assignee into its representation as a base variable and a list of indices
/// a[2][3][4] -> (a, [2, 3, 4])
fn linear<'ast, T: Field>(
    a: TypedAssignee<'ast, T>,
) -> (Variable, Vec<FieldElementExpression<'ast, T>>) {
    match a {
        TypedAssignee::Identifier(v) => (v, vec![]),
        TypedAssignee::Select(box array, box index) => {
            let (v, mut indices) = linear(array);
            indices.push(index);
            (v, indices)
        }
    }
}

impl<'ast, T: Field> Folder<'ast, T> for Unroller<'ast> {
    fn fold_statement(&mut self, s: TypedStatement<'ast, T>) -> Vec<TypedStatement<'ast, T>> {
        match s {
            TypedStatement::Declaration(_) => vec![],
            TypedStatement::Definition(assignee, expr) => {
                let expr = self.fold_expression(expr);

                let (variable, indices) = linear(assignee);

                let base = match variable.get_type() {
                    Type::FieldElement => {
                        FieldElementExpression::Identifier(variable.id.clone().into()).into()
                    }
                    Type::Boolean => {
                        BooleanExpression::Identifier(variable.id.clone().into()).into()
                    }
                    Type::Array(box ty, size) => {
                        ArrayExpressionInner::Identifier(variable.id.clone().into())
                            .annotate(ty, size)
                            .into()
                    }
>>>>>>> c8080e96
                };

                let mut range_checks = HashSet::new();
                let e = Self::choose_many(base, indices, expr, &mut range_checks);

                range_checks
                    .into_iter()
                    .chain(std::iter::once(TypedStatement::Definition(
                        TypedAssignee::Identifier(self.issue_next_ssa_variable(variable)),
                        e,
                    )))
                    .collect()
            }
            TypedStatement::MultipleDefinition(variables, exprs) => {
                let exprs = self.fold_expression_list(exprs);
                let variables = variables
                    .into_iter()
                    .map(|v| self.issue_next_ssa_variable(v))
                    .collect();

                vec![TypedStatement::MultipleDefinition(variables, exprs)]
            }
            TypedStatement::For(v, from, to, stats) => {
                let mut values: Vec<T> = vec![];
                let mut current = from;
                while current < to {
                    values.push(current.clone());
                    current = T::one() + &current;
                }

                let res = values
                    .into_iter()
                    .map(|index| {
                        vec![
                            vec![
                                TypedStatement::Declaration(v.clone()),
                                TypedStatement::Definition(
                                    TypedAssignee::Identifier(v.clone()),
                                    FieldElementExpression::Number(index).into(),
                                ),
                            ],
                            stats.clone(),
                        ]
                        .into_iter()
                        .flat_map(|x| x)
                    })
                    .flat_map(|x| x)
                    .flat_map(|x| self.fold_statement(x))
                    .collect();

                res
            }
            s => fold_statement(self, s),
        }
    }

    fn fold_function(&mut self, f: TypedFunction<'ast, T>) -> TypedFunction<'ast, T> {
        self.substitution = HashMap::new();
        for arg in &f.arguments {
            self.substitution.insert(arg.id.id.clone(), 0);
        }

        fold_function(self, f)
    }

    fn fold_name(&mut self, n: Identifier<'ast>) -> Identifier<'ast> {
        Identifier {
            version: self.substitution.get(&n).unwrap_or(&0).clone(),
            ..n
        }
    }
}

#[cfg(test)]
mod tests {
    use super::*;
    use zokrates_field::field::FieldPrime;

    #[test]
    fn ssa_array() {
        let a0 = ArrayExpressionInner::Identifier("a".into()).annotate(Type::FieldElement, 3);

        let e = FieldElementExpression::Number(FieldPrime::from(42)).into();

        let index = FieldElementExpression::Number(FieldPrime::from(1));

        let a1 = Unroller::choose_many(a0.clone().into(), vec![index], e, &mut HashSet::new());

        // a[1] = 42
        // -> a = [0 == 1 ? 42 : a[0], 1 == 1 ? 42 : a[1], 2 == 1 ? 42 : a[2]]

        assert_eq!(
            a1,
            ArrayExpressionInner::Value(vec![
                FieldElementExpression::if_else(
                    BooleanExpression::Eq(
                        box FieldElementExpression::Number(FieldPrime::from(0)),
                        box FieldElementExpression::Number(FieldPrime::from(1))
                    ),
                    FieldElementExpression::Number(FieldPrime::from(42)),
                    FieldElementExpression::select(
                        a0.clone(),
                        FieldElementExpression::Number(FieldPrime::from(0))
                    )
                )
                .into(),
                FieldElementExpression::if_else(
                    BooleanExpression::Eq(
                        box FieldElementExpression::Number(FieldPrime::from(1)),
                        box FieldElementExpression::Number(FieldPrime::from(1))
                    ),
                    FieldElementExpression::Number(FieldPrime::from(42)),
                    FieldElementExpression::select(
                        a0.clone(),
                        FieldElementExpression::Number(FieldPrime::from(1))
                    )
                )
                .into(),
                FieldElementExpression::if_else(
                    BooleanExpression::Eq(
                        box FieldElementExpression::Number(FieldPrime::from(2)),
                        box FieldElementExpression::Number(FieldPrime::from(1))
                    ),
                    FieldElementExpression::Number(FieldPrime::from(42)),
                    FieldElementExpression::select(
                        a0.clone(),
                        FieldElementExpression::Number(FieldPrime::from(2))
                    )
                )
                .into()
            ])
            .annotate(Type::FieldElement, 3)
            .into()
        );

        let a0 = ArrayExpressionInner::Identifier("a".into())
            .annotate(Type::array(Type::FieldElement, 3), 3);

        let e = ArrayExpressionInner::Identifier("b".into()).annotate(Type::FieldElement, 3);

        let index = FieldElementExpression::Number(FieldPrime::from(1));

        let a1 = Unroller::choose_many(
            a0.clone().into(),
            vec![index],
            e.clone().into(),
            &mut HashSet::new(),
        );

        // a[0] = b
        // -> a = [0 == 1 ? b : a[0], 1 == 1 ? b : a[1], 2 == 1 ? b : a[2]]

        assert_eq!(
            a1,
            ArrayExpressionInner::Value(vec![
                ArrayExpression::if_else(
                    BooleanExpression::Eq(
                        box FieldElementExpression::Number(FieldPrime::from(0)),
                        box FieldElementExpression::Number(FieldPrime::from(1))
                    ),
                    e.clone(),
                    ArrayExpression::select(
                        a0.clone(),
                        FieldElementExpression::Number(FieldPrime::from(0))
                    )
                )
                .into(),
                ArrayExpression::if_else(
                    BooleanExpression::Eq(
                        box FieldElementExpression::Number(FieldPrime::from(1)),
                        box FieldElementExpression::Number(FieldPrime::from(1))
                    ),
                    e.clone(),
                    ArrayExpression::select(
                        a0.clone(),
                        FieldElementExpression::Number(FieldPrime::from(1))
                    )
                )
                .into(),
                ArrayExpression::if_else(
                    BooleanExpression::Eq(
                        box FieldElementExpression::Number(FieldPrime::from(2)),
                        box FieldElementExpression::Number(FieldPrime::from(1))
                    ),
                    e.clone(),
                    ArrayExpression::select(
                        a0.clone(),
                        FieldElementExpression::Number(FieldPrime::from(2))
                    )
                )
                .into()
            ])
            .annotate(Type::array(Type::FieldElement, 3), 3)
            .into()
        );

        let a0 = ArrayExpressionInner::Identifier("a".into())
            .annotate(Type::array(Type::FieldElement, 2), 2);

        let e = FieldElementExpression::Number(FieldPrime::from(42));

        let indices = vec![
            FieldElementExpression::Number(FieldPrime::from(0)),
            FieldElementExpression::Number(FieldPrime::from(0)),
        ];

        let a1 = Unroller::choose_many(
            a0.clone().into(),
            indices,
            e.clone().into(),
            &mut HashSet::new(),
        );

        // a[0][0] = 42
        // -> a = [0 == 0 ? [0 == 0 ? 42 : a[0][0], 1 == 0 ? 42 : a[0][1]] : a[0], 1 == 0 ? [0 == 0 ? 42 : a[1][0], 1 == 0 ? 42 : a[1][1]] : a[1]]

        assert_eq!(
            a1,
            ArrayExpressionInner::Value(vec![
                ArrayExpression::if_else(
                    BooleanExpression::Eq(
                        box FieldElementExpression::Number(FieldPrime::from(0)),
                        box FieldElementExpression::Number(FieldPrime::from(0))
                    ),
                    ArrayExpressionInner::Value(vec![
                        FieldElementExpression::if_else(
                            BooleanExpression::Eq(
                                box FieldElementExpression::Number(FieldPrime::from(0)),
                                box FieldElementExpression::Number(FieldPrime::from(0))
                            ),
                            e.clone(),
                            FieldElementExpression::select(
                                ArrayExpression::select(
                                    a0.clone(),
                                    FieldElementExpression::Number(FieldPrime::from(0))
                                ),
                                FieldElementExpression::Number(FieldPrime::from(0))
                            )
                        )
                        .into(),
                        FieldElementExpression::if_else(
                            BooleanExpression::Eq(
                                box FieldElementExpression::Number(FieldPrime::from(1)),
                                box FieldElementExpression::Number(FieldPrime::from(0))
                            ),
                            e.clone(),
                            FieldElementExpression::select(
                                ArrayExpression::select(
                                    a0.clone(),
                                    FieldElementExpression::Number(FieldPrime::from(0))
                                ),
                                FieldElementExpression::Number(FieldPrime::from(1))
                            )
                        )
                        .into()
                    ])
                    .annotate(Type::FieldElement, 2),
                    ArrayExpression::select(
                        a0.clone(),
                        FieldElementExpression::Number(FieldPrime::from(0))
                    )
                )
                .into(),
                ArrayExpression::if_else(
                    BooleanExpression::Eq(
                        box FieldElementExpression::Number(FieldPrime::from(1)),
                        box FieldElementExpression::Number(FieldPrime::from(0))
                    ),
                    ArrayExpressionInner::Value(vec![
                        FieldElementExpression::if_else(
                            BooleanExpression::Eq(
                                box FieldElementExpression::Number(FieldPrime::from(0)),
                                box FieldElementExpression::Number(FieldPrime::from(0))
                            ),
                            e.clone(),
                            FieldElementExpression::select(
                                ArrayExpression::select(
                                    a0.clone(),
                                    FieldElementExpression::Number(FieldPrime::from(1))
                                ),
                                FieldElementExpression::Number(FieldPrime::from(0))
                            )
                        )
                        .into(),
                        FieldElementExpression::if_else(
                            BooleanExpression::Eq(
                                box FieldElementExpression::Number(FieldPrime::from(1)),
                                box FieldElementExpression::Number(FieldPrime::from(0))
                            ),
                            e.clone(),
                            FieldElementExpression::select(
                                ArrayExpression::select(
                                    a0.clone(),
                                    FieldElementExpression::Number(FieldPrime::from(1))
                                ),
                                FieldElementExpression::Number(FieldPrime::from(1))
                            )
                        )
                        .into()
                    ])
                    .annotate(Type::FieldElement, 2),
                    ArrayExpression::select(
                        a0.clone(),
                        FieldElementExpression::Number(FieldPrime::from(1))
                    )
                )
                .into(),
            ])
            .annotate(Type::array(Type::FieldElement, 2), 2)
            .into()
        );
    }

    #[cfg(test)]
    mod statement {
        use super::*;
        use crate::typed_absy::types::{FunctionKey, Signature};

        #[test]
        fn for_loop() {
            // for field i in 2..5
            //		field foo = i

            // should be unrolled to
            // i_0 = 2
            // foo_0 = i_0
            // i_1 = 3
            // foo_1 = i_1
            // i_2 = 4
            // foo_2 = i_2

            let s = TypedStatement::For(
                Variable::field_element("i".into()),
                FieldPrime::from(2),
                FieldPrime::from(5),
                vec![
                    TypedStatement::Declaration(Variable::field_element("foo".into())),
                    TypedStatement::Definition(
                        TypedAssignee::Identifier(Variable::field_element("foo".into())),
                        FieldElementExpression::Identifier("i".into()).into(),
                    ),
                ],
            );

            let expected = vec![
                TypedStatement::Definition(
                    TypedAssignee::Identifier(Variable::field_element(
                        Identifier::from("i").version(0),
                    )),
                    FieldElementExpression::Number(FieldPrime::from(2)).into(),
                ),
                TypedStatement::Definition(
                    TypedAssignee::Identifier(Variable::field_element(
                        Identifier::from("foo").version(0),
                    )),
                    FieldElementExpression::Identifier(Identifier::from("i").version(0)).into(),
                ),
                TypedStatement::Definition(
                    TypedAssignee::Identifier(Variable::field_element(
                        Identifier::from("i").version(1),
                    )),
                    FieldElementExpression::Number(FieldPrime::from(3)).into(),
                ),
                TypedStatement::Definition(
                    TypedAssignee::Identifier(Variable::field_element(
                        Identifier::from("foo").version(1),
                    )),
                    FieldElementExpression::Identifier(Identifier::from("i").version(1)).into(),
                ),
                TypedStatement::Definition(
                    TypedAssignee::Identifier(Variable::field_element(
                        Identifier::from("i").version(2),
                    )),
                    FieldElementExpression::Number(FieldPrime::from(4)).into(),
                ),
                TypedStatement::Definition(
                    TypedAssignee::Identifier(Variable::field_element(
                        Identifier::from("foo").version(2),
                    )),
                    FieldElementExpression::Identifier(Identifier::from("i").version(2)).into(),
                ),
            ];

            let mut u = Unroller::new();

            assert_eq!(u.fold_statement(s), expected);
        }

        #[test]
        fn definition() {
            // field a
            // a = 5
            // a = 6
            // a

            // should be turned into
            // a_0 = 5
            // a_1 = 6
            // a_1

            let mut u = Unroller::new();

            let s: TypedStatement<FieldPrime> =
                TypedStatement::Declaration(Variable::field_element("a".into()));
            assert_eq!(u.fold_statement(s), vec![]);

            let s = TypedStatement::Definition(
                TypedAssignee::Identifier(Variable::field_element("a".into())),
                FieldElementExpression::Number(FieldPrime::from(5)).into(),
            );
            assert_eq!(
                u.fold_statement(s),
                vec![TypedStatement::Definition(
                    TypedAssignee::Identifier(Variable::field_element(
                        Identifier::from("a").version(0)
                    )),
                    FieldElementExpression::Number(FieldPrime::from(5)).into()
                )]
            );

            let s = TypedStatement::Definition(
                TypedAssignee::Identifier(Variable::field_element("a".into())),
                FieldElementExpression::Number(FieldPrime::from(6)).into(),
            );
            assert_eq!(
                u.fold_statement(s),
                vec![TypedStatement::Definition(
                    TypedAssignee::Identifier(Variable::field_element(
                        Identifier::from("a").version(1)
                    )),
                    FieldElementExpression::Number(FieldPrime::from(6)).into()
                )]
            );

            let e: FieldElementExpression<FieldPrime> =
                FieldElementExpression::Identifier("a".into());
            assert_eq!(
                u.fold_field_expression(e),
                FieldElementExpression::Identifier(Identifier::from("a").version(1))
            );
        }

        #[test]
        fn incremental_definition() {
            // field a
            // a = 5
            // a = a + 1

            // should be turned into
            // a_0 = 5
            // a_1 = a_0 + 1

            let mut u = Unroller::new();

            let s: TypedStatement<FieldPrime> =
                TypedStatement::Declaration(Variable::field_element("a".into()));
            assert_eq!(u.fold_statement(s), vec![]);

            let s = TypedStatement::Definition(
                TypedAssignee::Identifier(Variable::field_element("a".into())),
                FieldElementExpression::Number(FieldPrime::from(5)).into(),
            );
            assert_eq!(
                u.fold_statement(s),
                vec![TypedStatement::Definition(
                    TypedAssignee::Identifier(Variable::field_element(
                        Identifier::from("a").version(0)
                    )),
                    FieldElementExpression::Number(FieldPrime::from(5)).into()
                )]
            );

            let s = TypedStatement::Definition(
                TypedAssignee::Identifier(Variable::field_element("a".into())),
                FieldElementExpression::Add(
                    box FieldElementExpression::Identifier("a".into()),
                    box FieldElementExpression::Number(FieldPrime::from(1)),
                )
                .into(),
            );
            assert_eq!(
                u.fold_statement(s),
                vec![TypedStatement::Definition(
                    TypedAssignee::Identifier(Variable::field_element(
                        Identifier::from("a").version(1)
                    )),
                    FieldElementExpression::Add(
                        box FieldElementExpression::Identifier(Identifier::from("a").version(0)),
                        box FieldElementExpression::Number(FieldPrime::from(1))
                    )
                    .into()
                )]
            );
        }

        #[test]
        fn incremental_multiple_definition() {
            use crate::typed_absy::types::Type;

            // field a
            // a = 2
            // a = foo(a)

            // should be turned into
            // a_0 = 2
            // a_1 = foo(a_0)

            let mut u = Unroller::new();

            let s: TypedStatement<FieldPrime> =
                TypedStatement::Declaration(Variable::field_element("a".into()));
            assert_eq!(u.fold_statement(s), vec![]);

            let s = TypedStatement::Definition(
                TypedAssignee::Identifier(Variable::field_element("a".into())),
                FieldElementExpression::Number(FieldPrime::from(2)).into(),
            );
            assert_eq!(
                u.fold_statement(s),
                vec![TypedStatement::Definition(
                    TypedAssignee::Identifier(Variable::field_element(
                        Identifier::from("a").version(0)
                    )),
                    FieldElementExpression::Number(FieldPrime::from(2)).into()
                )]
            );

            let s: TypedStatement<FieldPrime> = TypedStatement::MultipleDefinition(
                vec![Variable::field_element("a".into())],
                TypedExpressionList::FunctionCall(
                    FunctionKey::with_id("foo").signature(
                        Signature::new()
                            .inputs(vec![Type::FieldElement])
                            .outputs(vec![Type::FieldElement]),
                    ),
                    vec![FieldElementExpression::Identifier("a".into()).into()],
                    vec![Type::FieldElement],
                ),
            );
            assert_eq!(
                u.fold_statement(s),
                vec![TypedStatement::MultipleDefinition(
                    vec![Variable::field_element(Identifier::from("a").version(1))],
                    TypedExpressionList::FunctionCall(
                        FunctionKey::with_id("foo").signature(
                            Signature::new()
                                .inputs(vec![Type::FieldElement])
                                .outputs(vec![Type::FieldElement])
                        ),
                        vec![
                            FieldElementExpression::Identifier(Identifier::from("a").version(0))
                                .into()
                        ],
                        vec![Type::FieldElement],
                    )
                )]
            );
        }

        #[test]
        fn incremental_array_definition() {
            // field[2] a = [1, 1]
            // a[1] = 2

            // should be turned into
            // a_0 = [1, 1]
            // a_1 = [if 0 == 1 then 2 else a_0[0], if 1 == 1 then 2 else a_0[1]]

            let mut u = Unroller::new();

            let s: TypedStatement<FieldPrime> =
                TypedStatement::Declaration(Variable::field_array("a".into(), 2));
            assert_eq!(u.fold_statement(s), vec![]);

            let s = TypedStatement::Definition(
                TypedAssignee::Identifier(Variable::field_array("a".into(), 2)),
                ArrayExpressionInner::Value(vec![
                    FieldElementExpression::Number(FieldPrime::from(1)).into(),
                    FieldElementExpression::Number(FieldPrime::from(1)).into(),
                ])
                .annotate(Type::FieldElement, 2)
                .into(),
            );

            assert_eq!(
                u.fold_statement(s),
                vec![TypedStatement::Definition(
                    TypedAssignee::Identifier(Variable::field_array(
                        Identifier::from("a").version(0),
                        2
                    )),
                    ArrayExpressionInner::Value(vec![
                        FieldElementExpression::Number(FieldPrime::from(1)).into(),
                        FieldElementExpression::Number(FieldPrime::from(1)).into()
                    ])
                    .annotate(Type::FieldElement, 2)
                    .into()
                )]
            );

            let s: TypedStatement<FieldPrime> = TypedStatement::Definition(
                TypedAssignee::Select(
                    box TypedAssignee::Identifier(Variable::field_array("a".into(), 2)),
                    box FieldElementExpression::Number(FieldPrime::from(1)),
                ),
                FieldElementExpression::Number(FieldPrime::from(2)).into(),
            );

            assert_eq!(
                u.fold_statement(s),
                vec![
                    TypedStatement::Condition(
                        BooleanExpression::Lt(
                            box FieldElementExpression::Number(FieldPrime::from(1)),
                            box FieldElementExpression::Number(FieldPrime::from(2))
                        )
                        .into(),
                        BooleanExpression::Value(true).into()
                    ),
                    TypedStatement::Definition(
                        TypedAssignee::Identifier(Variable::field_array(
                            Identifier::from("a").version(1),
                            2
                        )),
                        ArrayExpressionInner::Value(vec![
                            FieldElementExpression::IfElse(
                                box BooleanExpression::Eq(
                                    box FieldElementExpression::Number(FieldPrime::from(0)),
                                    box FieldElementExpression::Number(FieldPrime::from(1))
                                ),
                                box FieldElementExpression::Number(FieldPrime::from(2)),
                                box FieldElementExpression::Select(
                                    box ArrayExpressionInner::Identifier(
                                        Identifier::from("a").version(0)
                                    )
                                    .annotate(Type::FieldElement, 2),
                                    box FieldElementExpression::Number(FieldPrime::from(0))
                                ),
                            )
                            .into(),
                            FieldElementExpression::IfElse(
                                box BooleanExpression::Eq(
                                    box FieldElementExpression::Number(FieldPrime::from(1)),
                                    box FieldElementExpression::Number(FieldPrime::from(1))
                                ),
                                box FieldElementExpression::Number(FieldPrime::from(2)),
                                box FieldElementExpression::Select(
                                    box ArrayExpressionInner::Identifier(
                                        Identifier::from("a").version(0)
                                    )
                                    .annotate(Type::FieldElement, 2),
                                    box FieldElementExpression::Number(FieldPrime::from(1))
                                ),
                            )
                            .into(),
                        ])
                        .annotate(Type::FieldElement, 2)
                        .into()
                    )
                ]
            );
        }

        #[test]
        fn incremental_array_of_arrays_definition() {
            // field[2][2] a = [[0, 1], [2, 3]]
            // a[1] = [4, 5]

            // should be turned into
            // a_0 = [[0, 1], [2, 3]]
            // a_1 = [if 0 == 1 then [4, 5] else a_0[0], if 1 == 1 then [4, 5] else a_0[1]]

            let mut u = Unroller::new();

            let array_of_array_ty = Type::array(Type::array(Type::FieldElement, 2), 2);

            let s: TypedStatement<FieldPrime> = TypedStatement::Declaration(
                Variable::with_id_and_type("a".into(), array_of_array_ty.clone()),
            );
            assert_eq!(u.fold_statement(s), vec![]);

            let s = TypedStatement::Definition(
                TypedAssignee::Identifier(Variable::with_id_and_type(
                    "a".into(),
                    array_of_array_ty.clone(),
                )),
                ArrayExpressionInner::Value(vec![
                    ArrayExpressionInner::Value(vec![
                        FieldElementExpression::Number(FieldPrime::from(0)).into(),
                        FieldElementExpression::Number(FieldPrime::from(1)).into(),
                    ])
                    .annotate(Type::FieldElement, 2)
                    .into(),
                    ArrayExpressionInner::Value(vec![
                        FieldElementExpression::Number(FieldPrime::from(2)).into(),
                        FieldElementExpression::Number(FieldPrime::from(3)).into(),
                    ])
                    .annotate(Type::FieldElement, 2)
                    .into(),
                ])
                .annotate(Type::array(Type::FieldElement, 2), 2)
                .into(),
            );

            assert_eq!(
                u.fold_statement(s),
                vec![TypedStatement::Definition(
                    TypedAssignee::Identifier(Variable::with_id_and_type(
                        Identifier::from("a").version(0),
                        array_of_array_ty.clone(),
                    )),
                    ArrayExpressionInner::Value(vec![
                        ArrayExpressionInner::Value(vec![
                            FieldElementExpression::Number(FieldPrime::from(0)).into(),
                            FieldElementExpression::Number(FieldPrime::from(1)).into(),
                        ])
                        .annotate(Type::FieldElement, 2)
                        .into(),
                        ArrayExpressionInner::Value(vec![
                            FieldElementExpression::Number(FieldPrime::from(2)).into(),
                            FieldElementExpression::Number(FieldPrime::from(3)).into(),
                        ])
                        .annotate(Type::FieldElement, 2)
                        .into(),
                    ])
                    .annotate(Type::array(Type::FieldElement, 2), 2)
                    .into(),
                )]
            );

            let s: TypedStatement<FieldPrime> = TypedStatement::Definition(
                TypedAssignee::Select(
                    box TypedAssignee::Identifier(Variable::with_id_and_type(
                        "a".into(),
                        array_of_array_ty.clone(),
                    )),
                    box FieldElementExpression::Number(FieldPrime::from(1)),
                ),
                ArrayExpressionInner::Value(vec![
                    FieldElementExpression::Number(FieldPrime::from(4)).into(),
                    FieldElementExpression::Number(FieldPrime::from(5)).into(),
                ])
                .annotate(Type::FieldElement, 2)
                .into(),
            );

            assert_eq!(
                u.fold_statement(s),
                vec![
                    TypedStatement::Condition(
                        BooleanExpression::Lt(
                            box FieldElementExpression::Number(FieldPrime::from(1)),
                            box FieldElementExpression::Number(FieldPrime::from(2))
                        )
                        .into(),
                        BooleanExpression::Value(true).into()
                    ),
                    TypedStatement::Definition(
                        TypedAssignee::Identifier(Variable::with_id_and_type(
                            Identifier::from("a").version(1),
                            array_of_array_ty.clone()
                        )),
                        ArrayExpressionInner::Value(vec![
                            ArrayExpressionInner::IfElse(
                                box BooleanExpression::Eq(
                                    box FieldElementExpression::Number(FieldPrime::from(0)),
                                    box FieldElementExpression::Number(FieldPrime::from(1))
                                ),
                                box ArrayExpressionInner::Value(vec![
                                    FieldElementExpression::Number(FieldPrime::from(4)).into(),
                                    FieldElementExpression::Number(FieldPrime::from(5)).into(),
                                ])
                                .annotate(Type::FieldElement, 2)
                                .into(),
                                box ArrayExpressionInner::Select(
                                    box ArrayExpressionInner::Identifier(
                                        Identifier::from("a").version(0)
                                    )
                                    .annotate(Type::array(Type::FieldElement, 2), 2),
                                    box FieldElementExpression::Number(FieldPrime::from(0))
                                )
                                .annotate(Type::FieldElement, 2),
                            )
                            .annotate(Type::FieldElement, 2)
                            .into(),
                            ArrayExpressionInner::IfElse(
                                box BooleanExpression::Eq(
                                    box FieldElementExpression::Number(FieldPrime::from(1)),
                                    box FieldElementExpression::Number(FieldPrime::from(1))
                                ),
                                box ArrayExpressionInner::Value(vec![
                                    FieldElementExpression::Number(FieldPrime::from(4)).into(),
                                    FieldElementExpression::Number(FieldPrime::from(5)).into(),
                                ])
                                .annotate(Type::FieldElement, 2)
                                .into(),
                                box ArrayExpressionInner::Select(
                                    box ArrayExpressionInner::Identifier(
                                        Identifier::from("a").version(0)
                                    )
                                    .annotate(Type::array(Type::FieldElement, 2), 2),
                                    box FieldElementExpression::Number(FieldPrime::from(1))
                                )
                                .annotate(Type::FieldElement, 2),
                            )
                            .annotate(Type::FieldElement, 2)
                            .into(),
                        ])
                        .annotate(Type::array(Type::FieldElement, 2), 2)
                        .into()
                    )
                ]
            );
        }
    }
}<|MERGE_RESOLUTION|>--- conflicted
+++ resolved
@@ -106,6 +106,33 @@
                                 ),
                             )
                             .into(),
+                            Type::Struct(..) => StructExpression::if_else(
+                                BooleanExpression::Eq(
+                                    box FieldElementExpression::Number(T::from(i)),
+                                    box head.clone(),
+                                ),
+                                match Self::choose_many(
+                                    StructExpression::select(
+                                        base.clone(),
+                                        FieldElementExpression::Number(T::from(i)),
+                                    )
+                                    .into(),
+                                    tail.clone(),
+                                    new_expression.clone(),
+                                    statements,
+                                ) {
+                                    TypedExpression::Struct(e) => e,
+                                    e => unreachable!(
+                                        "the interior was expected to be a struct, was {}",
+                                        e.get_type()
+                                    ),
+                                },
+                                StructExpression::select(
+                                    base.clone(),
+                                    FieldElementExpression::Number(T::from(i)),
+                                ),
+                            )
+                            .into(),
                             Type::FieldElement => FieldElementExpression::if_else(
                                 BooleanExpression::Eq(
                                     box FieldElementExpression::Number(T::from(i)),
@@ -153,16 +180,6 @@
                                         "the interior was expected to be a boolean, was {}",
                                         e.get_type()
                                     ),
-<<<<<<< HEAD
-                                )
-                                .into()
-                            })
-                            .collect(),
-                    )
-                    .annotate(Type::Boolean, array_size),
-                    TypedExpression::Array(..) => unimplemented!(),
-                    TypedExpression::Struct(..) => unimplemented!(),
-=======
                                 },
                                 BooleanExpression::select(
                                     base.clone(),
@@ -216,7 +233,11 @@
                             .annotate(ty, size)
                             .into()
                     }
->>>>>>> c8080e96
+                    Type::Struct(members) => {
+                        StructExpressionInner::Identifier(variable.id.clone().into())
+                            .annotate(members)
+                            .into()
+                    }
                 };
 
                 let mut range_checks = HashSet::new();
