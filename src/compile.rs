--- conflicted
+++ resolved
@@ -60,10 +60,6 @@
 	}
 }
 
-<<<<<<< HEAD
-pub fn compile<T: Field>(path: PathBuf) -> Result<Prog<T>, CompileError<T>> {
-	println!("compile {:?}", path);
-=======
 pub fn compile<T: Field>(path: PathBuf, should_optimize: bool) -> Result<FlatProg<T>, CompileError<T>> {
 	let compiled = compile_aux(path);
 
@@ -77,7 +73,6 @@
 }
 
 fn compile_aux<T: Field>(path: PathBuf) -> Result<FlatProg<T>, CompileError<T>> {
->>>>>>> b59420d1
 	let file = File::open(&path)?;
 
     let program_ast_without_imports: Prog<T> = parse_program(file, path.to_owned())?;
