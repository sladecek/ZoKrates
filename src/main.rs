//
// @file main.rs
// @author Jacob Eberhardt <jacob.eberhardt@tu-berlin.de>
// @author Dennis Kuhnert <dennis.kuhnert@campus.tu-berlin.de>
// @date 2017

#![feature(box_patterns, box_syntax)]

extern crate clap;
#[macro_use]
extern crate lazy_static;
extern crate num; // cli
extern crate serde; // serialization deserialization
#[macro_use]
extern crate serde_derive;
extern crate bincode;
extern crate regex;

mod absy;
mod parser;
mod imports;
mod semantics;
mod flatten;
mod compile;
mod r1cs;
mod field;
mod verification;
mod compile;
#[cfg(not(feature = "nolibsnark"))]
mod libsnark;

use std::fs::File;
use std::path::{Path, PathBuf};
use std::io::{BufWriter, Write, BufReader, BufRead, stdin};
use std::collections::HashMap;
use std::string::String;
use compile::compile;
use field::{Field, FieldPrime};
use absy::Prog;
<<<<<<< HEAD
use parser::parse_program;
use imports::Importer;
use semantics::Checker;
use flatten::Flattener;
=======
use compile::compile;
>>>>>>> a034b36c
use r1cs::r1cs_program;
use clap::{App, AppSettings, Arg, SubCommand};
#[cfg(not(feature = "nolibsnark"))]
use libsnark::{setup, generate_proof};
use bincode::{serialize_into, deserialize_from , Infinite};
use regex::Regex;
use verification::CONTRACT_TEMPLATE;

fn main() {
    const FLATTENED_CODE_DEFAULT_PATH: &str = "out";
    const VERIFICATION_KEY_DEFAULT_PATH: &str = "verification.key";
    const PROVING_KEY_DEFAULT_PATH: &str = "proving.key";
    const VERIFICATION_CONTRACT_DEFAULT_PATH: &str = "verifier.sol";
    const WITNESS_DEFAULT_PATH: &str = "witness";
    const VARIABLES_INFORMATION_KEY_DEFAULT_PATH: &str = "variables.inf";

    // cli specification using clap library
    let matches = App::new("ZoKrates")
    .setting(AppSettings::SubcommandRequiredElseHelp)
    .version("0.1")
    .author("Jacob Eberhardt, Dennis Kuhnert")
    .about("Supports generation of zkSNARKs from high level language code including Smart Contracts for proof verification on the Ethereum Blockchain.\n'I know that I show nothing!'")
    .subcommand(SubCommand::with_name("compile")
                                    .about("Compiles into flattened conditions. Produces two files: human-readable '.code' file and binary file")
                                    .arg(Arg::with_name("input")
                                        .short("i")
                                        .long("input")
                                        .help("path of source code file to compile.")
                                        .value_name("FILE")
                                        .takes_value(true)
                                        .required(true)
                                    ).arg(Arg::with_name("output")
                                        .short("o")
                                        .long("output")
                                        .help("output file path.")
                                        .value_name("FILE")
                                        .takes_value(true)
                                        .required(false)
                                        .default_value(FLATTENED_CODE_DEFAULT_PATH)
                                    )
                                 )
    .subcommand(SubCommand::with_name("setup")
        .about("Performs a trusted setup for a given constraint system.")
        .arg(Arg::with_name("input")
            .short("i")
            .long("input")
            .help("path of comiled code.")
            .value_name("FILE")
            .takes_value(true)
            .required(false)
            .default_value(FLATTENED_CODE_DEFAULT_PATH)
        )
        .arg(Arg::with_name("proving-key-path")
            .short("p")
            .long("proving-key-path")
            .help("Path of the generated proving key file.")
            .value_name("FILE")
            .takes_value(true)
            .required(false)
            .default_value(PROVING_KEY_DEFAULT_PATH)
        )
        .arg(Arg::with_name("verification-key-path")
            .short("v")
            .long("verification-key-path")
            .help("Path of the generated verification key file.")
            .value_name("FILE")
            .takes_value(true)
            .required(false)
            .default_value(VERIFICATION_KEY_DEFAULT_PATH)
        )
        .arg(Arg::with_name("meta-information")
            .short("m")
            .long("meta-information")
            .help("Path of file containing meta information for variable transformation.")
            .value_name("FILE")
            .takes_value(true)
            .required(false)
            .default_value(VARIABLES_INFORMATION_KEY_DEFAULT_PATH)
        )
    )
    .subcommand(SubCommand::with_name("export-verifier")
        .about("Exports a verifier as Solidity smart contract.")
        .arg(Arg::with_name("input")
            .short("i")
            .long("input")
            .help("path of verifier.")
            .value_name("FILE")
            .takes_value(true)
            .required(false)
            .default_value(VERIFICATION_KEY_DEFAULT_PATH)
        )
        .arg(Arg::with_name("output")
            .short("o")
            .long("output")
            .help("output file path.")
            .value_name("FILE")
            .takes_value(true)
            .required(false)
            .default_value(VERIFICATION_CONTRACT_DEFAULT_PATH)
        )
    )
    .subcommand(SubCommand::with_name("compute-witness")
        .about("Calculates a witness for a given constraint system, i.e., a variable assignment which satisfies all constraints. Private inputs are specified interactively.")
        .arg(Arg::with_name("input")
            .short("i")
            .long("input")
            .help("path of compiled code.")
            .value_name("FILE")
            .takes_value(true)
            .required(false)
            .default_value(FLATTENED_CODE_DEFAULT_PATH)
        ).arg(Arg::with_name("output")
            .short("o")
            .long("output")
            .help("output file path.")
            .value_name("FILE")
            .takes_value(true)
            .required(false)
            .default_value(WITNESS_DEFAULT_PATH)
        ).arg(Arg::with_name("arguments")
            .short("a")
            .long("arguments")
            .help("Arguments for the program's main method. Space separated list.")
            .takes_value(true)
            .multiple(true) // allows multiple values
            .required(false)
        ).arg(Arg::with_name("interactive")
            .long("interactive")
            .help("enter private inputs interactively.")
            .required(false)
        )
    )
    .subcommand(SubCommand::with_name("generate-proof")
        .about("Calculates a proof for a given constraint system and witness.")
        .arg(Arg::with_name("witness")
            .short("w")
            .long("witness")
            .help("Path of witness file.")
            .value_name("FILE")
            .takes_value(true)
            .required(false)
            .default_value(WITNESS_DEFAULT_PATH)
        ).arg(Arg::with_name("provingkey")
            .short("p")
            .long("provingkey")
            .help("Path of proving key file.")
            .value_name("FILE")
            .takes_value(true)
            .required(false)
            .default_value(PROVING_KEY_DEFAULT_PATH)
        ).arg(Arg::with_name("meta-information")
            .short("i")
            .long("meta-information")
            .help("Path of file containing meta information for variable transformation.")
            .value_name("FILE")
            .takes_value(true)
            .required(false)
            .default_value(VARIABLES_INFORMATION_KEY_DEFAULT_PATH)
        )
    )
    .get_matches();

    match matches.subcommand() {
        ("compile", Some(sub_matches)) => {
            println!("Compiling {}", sub_matches.value_of("input").unwrap());

            let path = PathBuf::from(sub_matches.value_of("input").unwrap());
<<<<<<< HEAD

            let program_flattened: Prog<FieldPrime> = compile(path).unwrap();
=======
            
            let program_flattened: Prog<FieldPrime> = match compile(path) {
                Ok(p) => p,
                Err(why) => panic!("Compilation failed: {}", why)
            };
>>>>>>> a034b36c

            // number of constraints the flattened program will translate to.
            let num_constraints = &program_flattened.functions
            .iter()
            .find(|x| x.id == "main")
            .unwrap().statements.len();

            // serialize flattened program and write to binary file
            let bin_output_path = Path::new(sub_matches.value_of("output").unwrap());
            let mut bin_output_file = match File::create(&bin_output_path) {
                Ok(file) => file,
                Err(why) => panic!("couldn't create {}: {}", bin_output_path.display(), why),
            };

            serialize_into(&mut bin_output_file, &program_flattened, Infinite).expect("Unable to write data to file.");

            // write human-readable output file
            let hr_output_path = bin_output_path.to_path_buf().with_extension("code");

            let hr_output_file = match File::create(&hr_output_path) {
                Ok(file) => file,
                Err(why) => panic!("couldn't create {}: {}", hr_output_path.display(), why),
            };

            let mut hrofb = BufWriter::new(hr_output_file);
            write!(&mut hrofb, "{}\n", program_flattened).expect("Unable to write data to file.");
            hrofb.flush().expect("Unable to flush buffer.");

            // debugging output
            println!("Compiled program:\n{}", program_flattened);


            println!(
                "Compiled code written to '{}', \nHuman readable code to '{}'. \nNumber of constraints: {}",
                bin_output_path.display(),
                hr_output_path.display(),
                num_constraints
            );
        }
        ("compute-witness", Some(sub_matches)) => {
            println!("Computing witness for:");

            // read compiled program
            let path = Path::new(sub_matches.value_of("input").unwrap());
            let mut file = match File::open(&path) {
                Ok(file) => file,
                Err(why) => panic!("couldn't open {}: {}", path.display(), why),
            };

            let program_ast: Prog<FieldPrime> = match deserialize_from(&mut file, Infinite) {
                Ok(x) => x,
                Err(why) => {
                    println!("{:?}", why);
                    std::process::exit(1);
                }
            };

            // make sure the input program is actually flattened.
            let main_flattened = program_ast
                .functions
                .iter()
                .find(|x| x.id == "main")
                .unwrap();
            for stat in main_flattened.statements.clone() {
                assert!(
                    stat.is_flattened(),
                    format!("Input conditions not flattened: {}", &stat)
                );
            }

            // print deserialized flattened program
            println!("{}", main_flattened);

            // validate #arguments
            let mut cli_arguments: Vec<FieldPrime> = Vec::new();
            match sub_matches.values_of("arguments"){
                Some(p) => {
                    let arg_strings: Vec<&str> = p.collect();
                    cli_arguments = arg_strings.into_iter().map(|x| FieldPrime::from(x)).collect();
                },
                None => {
                }
            }

            // handle interactive and non-interactive modes
            let is_interactive = sub_matches.occurrences_of("interactive") > 0;

            // in interactive mode, only public inputs are expected
            let expected_cli_args_count = main_flattened.arguments.iter().filter(|x| !(x.private && is_interactive)).count();

            if cli_arguments.len() != expected_cli_args_count {
                println!("Wrong number of arguments. Given: {}, Required: {}.", cli_arguments.len(), expected_cli_args_count);
                std::process::exit(1);
            }

            let mut cli_arguments_iter = cli_arguments.into_iter();
            let arguments = main_flattened.arguments.clone().into_iter().map(|x| {
                match x.private && is_interactive {
                    // private inputs are passed interactively when the flag is present
                    true => {
                        println!("Please enter a value for {:?}:", x.id);
                        let mut input = String::new();
                        let stdin = stdin();
                        stdin
                            .lock()
                            .read_line(&mut input)
                            .expect("Did not enter a correct String");
                        FieldPrime::from(input.trim())
                    }
                    // otherwise, they are taken from the CLI arguments
                    false => {
                        match cli_arguments_iter.next() {
                            Some(x) => x,
                            None => {
                                std::process::exit(1);
                            }
                        }
                    }
                }
            }).collect();

            let witness_map = main_flattened.get_witness(arguments);
            // let witness_map: HashMap<String, FieldPrime> = main_flattened.get_witness(args);
            println!("Witness: {:?}", witness_map);

            // write witness to file
            let output_path = Path::new(sub_matches.value_of("output").unwrap());
            let output_file = match File::create(&output_path) {
                Ok(file) => file,
                Err(why) => panic!("couldn't create {}: {}", output_path.display(), why),
            };
            let mut bw = BufWriter::new(output_file);
            for (var, val) in &witness_map {
                // println!("{}:{:?}",var, val.to_dec_string());
                write!(&mut bw, "{} {}\n", var, val.to_dec_string()).expect("Unable to write data to file.");
            }
            bw.flush().expect("Unable to flush buffer.");
        }
        ("setup", Some(sub_matches)) => {
            println!("Performing setup...");

            let path = Path::new(sub_matches.value_of("input").unwrap());
            let mut file = match File::open(&path) {
                Ok(file) => file,
                Err(why) => panic!("couldn't open {}: {}", path.display(), why),
            };

            let program_ast: Prog<FieldPrime> = match deserialize_from(&mut file, Infinite) {
                Ok(x) => x,
                Err(why) => {
                    println!("{:?}", why);
                    std::process::exit(1);
                }
            };

            // make sure the input program is actually flattened.
            let main_flattened = program_ast
                .functions
                .iter()
                .find(|x| x.id == "main")
                .unwrap();
            for stat in main_flattened.statements.clone() {
                assert!(
                    stat.is_flattened(),
                    format!("Input conditions not flattened: {}", &stat)
                );
            }

            // print deserialized flattened program
            println!("{}", main_flattened);

            // transform to R1CS
            let (variables, private_inputs_offset, a, b, c) = r1cs_program(&program_ast);

            // write variables meta information to file
            let var_inf_path = Path::new(sub_matches.value_of("meta-information").unwrap());
            let var_inf_file = match File::create(&var_inf_path) {
                Ok(file) => file,
                Err(why) => panic!("couldn't open {}: {}", var_inf_path.display(), why),
            };
            let mut bw = BufWriter::new(var_inf_file);
                write!(&mut bw, "Private inputs offset:\n{}\n", private_inputs_offset).expect("Unable to write data to file.");
                write!(&mut bw, "R1CS variable order:\n").expect("Unable to write data to file.");
            for var in &variables {
                write!(&mut bw, "{} ", var).expect("Unable to write data to file.");
            }
            write!(&mut bw, "\n").expect("Unable to write data to file.");
            bw.flush().expect("Unable to flush buffer.");


            // get paths for proving and verification keys
            let pk_path = sub_matches.value_of("proving-key-path").unwrap();
            let vk_path = sub_matches.value_of("verification-key-path").unwrap();

            // run setup phase
            #[cfg(not(feature="nolibsnark"))]{
                // number of inputs in the zkSNARK sense, i.e., input variables + output variables
                let num_inputs = main_flattened.arguments.iter().filter(|x| !x.private).count() + main_flattened.return_count;
                println!("setup successful: {:?}", setup(variables, a, b, c, num_inputs, pk_path, vk_path));
            }
        }
        ("export-verifier", Some(sub_matches)) => {
            println!("Exporting verifier...");
            // read vk file
            let input_path = Path::new(sub_matches.value_of("input").unwrap());
            let input_file = match File::open(&input_path) {
                Ok(input_file) => input_file,
                Err(why) => panic!("couldn't open {}: {}", input_path.display(), why),
            };
            let reader = BufReader::new(input_file);
            let mut lines = reader.lines();

            let mut template_text = String::from(CONTRACT_TEMPLATE);
            let ic_template = String::from("vk.IC[index] = Pairing.G1Point(points);");      //copy this for each entry

            //replace things in template
            let vk_regex = Regex::new(r#"(<%vk_[^i%]*%>)"#).unwrap();
            let vk_ic_len_regex = Regex::new(r#"(<%vk_ic_length%>)"#).unwrap();
            let vk_ic_index_regex = Regex::new(r#"index"#).unwrap();
            let vk_ic_points_regex = Regex::new(r#"points"#).unwrap();
            let vk_ic_repeat_regex = Regex::new(r#"(<%vk_ic_pts%>)"#).unwrap();
            let vk_input_len_regex = Regex::new(r#"(<%vk_input_length%>)"#).unwrap();

            for _ in 0..7 {
                let current_line: String = lines.next().expect("Unexpected end of file in verification key!").unwrap();
                let current_line_split: Vec<&str> = current_line.split("=").collect();
                assert_eq!(current_line_split.len(), 2);
                template_text = vk_regex.replace(template_text.as_str(), current_line_split[1].trim()).into_owned();
            }

            let current_line: String = lines.next().expect("Unexpected end of file in verification key!").unwrap();
            let current_line_split: Vec<&str> = current_line.split("=").collect();
            assert_eq!(current_line_split.len(), 2);
            let ic_count: i32 = current_line_split[1].trim().parse().unwrap();

            template_text = vk_ic_len_regex.replace(template_text.as_str(), format!("{}", ic_count).as_str()).into_owned();
            template_text = vk_input_len_regex.replace(template_text.as_str(), format!("{}", ic_count-1).as_str()).into_owned();

            let mut ic_repeat_text = String::new();
            for x in 0..ic_count {
                let mut curr_template = ic_template.clone();
                let current_line: String = lines.next().expect("Unexpected end of file in verification key!").unwrap();
                let current_line_split: Vec<&str> = current_line.split("=").collect();
                assert_eq!(current_line_split.len(), 2);
                curr_template = vk_ic_index_regex.replace(curr_template.as_str(), format!("{}", x).as_str()).into_owned();
                curr_template = vk_ic_points_regex.replace(curr_template.as_str(), current_line_split[1].trim()).into_owned();
                ic_repeat_text.push_str(curr_template.as_str());
                if x < ic_count - 1 {
                    ic_repeat_text.push_str("\n        ");
                }
            }
            template_text = vk_ic_repeat_regex.replace(template_text.as_str(), ic_repeat_text.as_str()).into_owned();

            //write output file
            let output_path = Path::new(sub_matches.value_of("output").unwrap());
            let mut output_file = match File::create(&output_path) {
                Ok(file) => file,
                Err(why) => panic!("couldn't create {}: {}", output_path.display(), why),
            };
            output_file.write_all(&template_text.as_bytes()).expect("Failed writing output to file.");
            println!("Finished exporting verifier.");
        }
        ("generate-proof", Some(sub_matches)) => {
            println!("Generating proof...");

            // deserialize witness
            let witness_path = Path::new(sub_matches.value_of("witness").unwrap());
            let witness_file = match File::open(&witness_path) {
                Ok(file) => file,
                Err(why) => panic!("couldn't open {}: {}", witness_path.display(), why),
            };

            let reader = BufReader::new(witness_file);
            let mut lines = reader.lines();
            let mut witness_map = HashMap::new();

            loop {
                match lines.next() {
                    Some(Ok(ref x)) => {
                        let pairs: Vec<&str> = x.split_whitespace().collect();
                        witness_map.insert(pairs[0].to_string(),FieldPrime::from_dec_string(pairs[1].to_string()));
                    },
                    None => break,
                    Some(Err(err)) => panic!("Error reading witness: {}", err),
                }
            }

            // determine variable order
            let var_inf_path = Path::new(sub_matches.value_of("meta-information").unwrap());
            let var_inf_file = match File::open(&var_inf_path) {
                Ok(file) => file,
                Err(why) => panic!("couldn't open {}: {}", var_inf_path.display(), why),
            };
            let var_reader = BufReader::new(var_inf_file);
            let mut var_lines = var_reader.lines();

            // get private inputs offset
            let private_inputs_offset;
            if let Some(Ok(ref o)) = var_lines.nth(1){ // consumes first 2 lines
                private_inputs_offset = o.parse().expect("Failed parsing private inputs offset");
            } else {
                panic!("Error reading private inputs offset");
            }

            // get variables vector
            let mut variables: Vec<String> = Vec::new();
            if let Some(Ok(ref v)) = var_lines.nth(1){
                let iter = v.split_whitespace();
                for i in iter {
                        variables.push(i.to_string());
                }
            } else {
                panic!("Error reading variables.");
            }

            println!("Using Witness: {:?}", witness_map);

            let witness: Vec<_> = variables.iter().map(|x| witness_map[x].clone()).collect();

            // split witness into public and private inputs at offset
            let mut public_inputs: Vec<_>= witness.clone();
            let private_inputs: Vec<_> = public_inputs.split_off(private_inputs_offset);

            println!("Public inputs: {:?}", public_inputs);
            println!("Private inputs: {:?}", private_inputs);

            let pk_path = sub_matches.value_of("provingkey").unwrap();

            // run libsnark
            #[cfg(not(feature="nolibsnark"))]{
                println!("generate-proof successful: {:?}", generate_proof(pk_path, public_inputs, private_inputs));
            }

        }
        _ => unimplemented!(), // Either no subcommand or one not tested for...
    }

}

#[cfg(test)]
mod tests {
    extern crate glob;
    use super::*;
    use num::Zero;
    use self::glob::glob;

    #[test]
    fn examples() {
        for p in glob("./examples/*.code").expect("Failed to read glob pattern") {
            let path = match p {
                Ok(x) => x,
                Err(why) => panic!("Error: {:?}", why),
            };

            println!("Testing {:?}", path);

<<<<<<< HEAD
            let program_ast = match parse_program::<FieldPrime>(file, path.to_owned()) {
                Ok(x) => x,
                Err(why) => panic!("Error: {:?}", why),
            };
            let program_flattened =
                Flattener::new(FieldPrime::get_required_bits()).flatten_program(program_ast);
=======
            let program_flattened: Prog<FieldPrime> =
                compile(path).unwrap();

>>>>>>> a034b36c
            let (..) = r1cs_program(&program_flattened);
        }
    }

    #[test]
    fn examples_with_input() {
        for p in glob("./examples/test*.code").expect("Failed to read glob pattern") {
            let path = match p {
                Ok(x) => x,
                Err(why) => panic!("Error: {:?}", why),
            };
            println!("Testing {:?}", path);

<<<<<<< HEAD
            let program_ast = match parse_program::<FieldPrime>(file, path.to_owned()) {
                Ok(x) => x,
                Err(why) => panic!("Error: {:?}", why),
            };
            let program_flattened =
                Flattener::new(FieldPrime::get_required_bits()).flatten_program(program_ast);
=======
            let program_flattened: Prog<FieldPrime> =
                compile(path).unwrap();

>>>>>>> a034b36c
            let (..) = r1cs_program(&program_flattened);
            let _ = program_flattened.get_witness(vec![FieldPrime::zero()]);
        }
    }
}<|MERGE_RESOLUTION|>--- conflicted
+++ resolved
@@ -25,7 +25,6 @@
 mod r1cs;
 mod field;
 mod verification;
-mod compile;
 #[cfg(not(feature = "nolibsnark"))]
 mod libsnark;
 
@@ -37,14 +36,6 @@
 use compile::compile;
 use field::{Field, FieldPrime};
 use absy::Prog;
-<<<<<<< HEAD
-use parser::parse_program;
-use imports::Importer;
-use semantics::Checker;
-use flatten::Flattener;
-=======
-use compile::compile;
->>>>>>> a034b36c
 use r1cs::r1cs_program;
 use clap::{App, AppSettings, Arg, SubCommand};
 #[cfg(not(feature = "nolibsnark"))]
@@ -212,16 +203,11 @@
             println!("Compiling {}", sub_matches.value_of("input").unwrap());
 
             let path = PathBuf::from(sub_matches.value_of("input").unwrap());
-<<<<<<< HEAD
-
-            let program_flattened: Prog<FieldPrime> = compile(path).unwrap();
-=======
             
             let program_flattened: Prog<FieldPrime> = match compile(path) {
                 Ok(p) => p,
                 Err(why) => panic!("Compilation failed: {}", why)
             };
->>>>>>> a034b36c
 
             // number of constraints the flattened program will translate to.
             let num_constraints = &program_flattened.functions
@@ -578,18 +564,9 @@
 
             println!("Testing {:?}", path);
 
-<<<<<<< HEAD
-            let program_ast = match parse_program::<FieldPrime>(file, path.to_owned()) {
-                Ok(x) => x,
-                Err(why) => panic!("Error: {:?}", why),
-            };
-            let program_flattened =
-                Flattener::new(FieldPrime::get_required_bits()).flatten_program(program_ast);
-=======
             let program_flattened: Prog<FieldPrime> =
                 compile(path).unwrap();
 
->>>>>>> a034b36c
             let (..) = r1cs_program(&program_flattened);
         }
     }
@@ -603,18 +580,9 @@
             };
             println!("Testing {:?}", path);
 
-<<<<<<< HEAD
-            let program_ast = match parse_program::<FieldPrime>(file, path.to_owned()) {
-                Ok(x) => x,
-                Err(why) => panic!("Error: {:?}", why),
-            };
-            let program_flattened =
-                Flattener::new(FieldPrime::get_required_bits()).flatten_program(program_ast);
-=======
             let program_flattened: Prog<FieldPrime> =
                 compile(path).unwrap();
 
->>>>>>> a034b36c
             let (..) = r1cs_program(&program_flattened);
             let _ = program_flattened.get_witness(vec![FieldPrime::zero()]);
         }
