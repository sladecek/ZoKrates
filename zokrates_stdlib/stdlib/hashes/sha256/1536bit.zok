--- conflicted
+++ resolved
@@ -1,18 +1,11 @@
 import "./IVconstants" as IVconstants
 import "./shaRound" as sha256
 
-<<<<<<< HEAD
 // A function that takes 6 u32[8] arrays as inputs, concatenates them,
 // and returns their sha256 compression as a u32[8].
 // Note: no padding is applied
 
-def main(u32[8] a, u32[8] b, u32[8] c, u32[8] d, u32[8] e, u32[8] f) -> (u32[8]):
-=======
-// A function that takes 6 u32[8] arrays as inputs
-// and applies 3 rounds of sha256 compression.
-// It returns an array of 256 bool.
 def main(u32[8] a, u32[8] b, u32[8] c, u32[8] d, u32[8] e, u32[8] f) -> u32[8]:
->>>>>>> 079b5cfa
 
     u32[8] IV =  IVconstants()
     u32[8] digest1 =  sha256([...a, ...b], IV)
