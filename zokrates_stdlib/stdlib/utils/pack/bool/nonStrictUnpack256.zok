#pragma curve bn128

import "EMBED/unpack" as unpack

<<<<<<< HEAD
// Unpack a field element as 256 big-endian bits
// Note: uniqueness of the output is not guaranteed
// For example, `0` can map to `[0, 0, ..., 0]` or to `bits(p)`
def main(field i) -> (bool[256]):
=======
def main(field i) -> bool[256]:
>>>>>>> 079b5cfa

    bool[254] b = unpack(i)

    return [false, false, ...b]<|MERGE_RESOLUTION|>--- conflicted
+++ resolved
@@ -2,14 +2,10 @@
 
 import "EMBED/unpack" as unpack
 
-<<<<<<< HEAD
 // Unpack a field element as 256 big-endian bits
 // Note: uniqueness of the output is not guaranteed
 // For example, `0` can map to `[0, 0, ..., 0]` or to `bits(p)`
-def main(field i) -> (bool[256]):
-=======
 def main(field i) -> bool[256]:
->>>>>>> 079b5cfa
 
     bool[254] b = unpack(i)
 
