extern crate assert_cli;
extern crate serde_json;

#[cfg(test)]
mod integration {
    use assert_cli;
    use serde_json;
    use serde_json::Value;
    use std::fs;
    use std::fs::File;
    use std::io::prelude::*;
    use std::panic;
    use std::path::Path;
    use tempdir::TempDir;

    #[test]
    #[ignore]
    fn test_compile_and_witness_dir() {
        // install nodejs dependencies for the verification contract tester
        install_nodejs_deps();

        let dir = Path::new("./tests/code");
        assert!(dir.is_dir());
        for entry in fs::read_dir(dir).unwrap() {
            let entry = entry.unwrap();
            let path = entry.path();
            if path.extension().unwrap() == "witness" {
                let program_name =
                    Path::new(Path::new(path.file_stem().unwrap()).file_stem().unwrap());
                let prog = dir.join(program_name).with_extension("code");
                let witness = dir.join(program_name).with_extension("expected.witness");
                let args = dir.join(program_name).with_extension("arguments.json");
                test_compile_and_witness(program_name.to_str().unwrap(), &prog, &args, &witness);
            }
        }
    }

    fn install_nodejs_deps() {
        let out_dir = concat!(env!("OUT_DIR"), "/contract");

        assert_cli::Assert::command(&["npm", "install"])
            .current_dir(out_dir)
            .succeeds()
            .unwrap();
    }

    fn test_compile_and_witness(
        program_name: &str,
        program_path: &Path,
        arguments_path: &Path,
        expected_witness_path: &Path,
    ) {
        let tmp_dir = TempDir::new(".tmp").unwrap();
        let tmp_base = tmp_dir.path();
        let test_case_path = tmp_base.join(program_name);
        let flattened_path = tmp_base.join(program_name).join("out");
        let witness_path = tmp_base.join(program_name).join("witness");
        let inline_witness_path = tmp_base.join(program_name).join("inline_witness");
        let proof_path = tmp_base.join(program_name).join("proof.json");
        let verification_key_path = tmp_base
            .join(program_name)
            .join("verification")
            .with_extension("key");
        let proving_key_path = tmp_base
            .join(program_name)
            .join("proving")
            .with_extension("key");
        let verification_contract_path = tmp_base
            .join(program_name)
            .join("verifier")
            .with_extension("sol");

        // create a tmp folder to store artifacts
        fs::create_dir(test_case_path).unwrap();

        // prepare compile arguments
        let compile = vec![
            "../target/release/zokrates",
            "compile",
            "-i",
            program_path.to_str().unwrap(),
            "-o",
            flattened_path.to_str().unwrap(),
            "--light",
        ];

        // compile
        assert_cli::Assert::command(&compile).succeeds().unwrap();

        // COMPUTE_WITNESS
        let arguments: Value =
            serde_json::from_reader(File::open(arguments_path).unwrap()).unwrap();

        let arguments_str_list: Vec<String> = arguments
            .as_array()
            .unwrap()
            .iter()
            .map(|i| match *i {
                Value::Number(ref n) => n.to_string(),
                _ => panic!(format!(
                    "Cannot read arguments. Check {}",
                    arguments_path.to_str().unwrap()
                )),
            })
            .collect();

        // WITH `-a <arguments>`

        let mut compute_inline = vec![
            "../target/release/zokrates",
            "compute-witness",
            "-i",
            flattened_path.to_str().unwrap(),
            "-o",
            inline_witness_path.to_str().unwrap(),
            "-a",
        ];

        for arg in arguments_str_list.iter() {
            compute_inline.push(arg);
        }

        assert_cli::Assert::command(&compute_inline)
            .succeeds()
            .unwrap();

        // WITH stdin ARGUMENTS

        let compute = vec![
            "../target/release/zokrates",
            "compute-witness",
            "-i",
            flattened_path.to_str().unwrap(),
            "-o",
            witness_path.to_str().unwrap(),
        ];

        assert_cli::Assert::command(&compute)
            .stdin(&arguments_str_list.join(" "))
            .succeeds()
            .unwrap();

        // load the expected witness
        let mut expected_witness_file = File::open(&expected_witness_path).unwrap();
        let mut expected_witness = String::new();
        expected_witness_file
            .read_to_string(&mut expected_witness)
            .unwrap();

        // load the actual witness
        let mut witness_file = File::open(&witness_path).unwrap();
        let mut witness = String::new();
        witness_file.read_to_string(&mut witness).unwrap();

        // load the actual inline witness
        let mut inline_witness_file = File::open(&inline_witness_path).unwrap();
        let mut inline_witness = String::new();
        inline_witness_file
            .read_to_string(&mut inline_witness)
            .unwrap();

        assert_eq!(inline_witness, witness);

        for line in expected_witness.as_str().split("\n") {
            assert!(
                witness.contains(line),
                "Witness generation failed for {}\n\nLine \"{}\" not found in witness",
                program_path.to_str().unwrap(),
                line
            );
        }

        #[cfg(feature = "libsnark")]
        let schemes = ["pghr13", "gm17", "g16"];
        #[cfg(not(feature = "libsnark"))]
        let schemes = ["g16"];

        for scheme in &schemes {
            // SETUP
            assert_cli::Assert::command(&[
                "../target/release/zokrates",
                "setup",
                "-i",
                flattened_path.to_str().unwrap(),
                "-p",
                proving_key_path.to_str().unwrap(),
                "-v",
                verification_key_path.to_str().unwrap(),
                "--proving-scheme",
                scheme,
            ])
            .succeeds()
            .unwrap();

            // EXPORT-VERIFIER
            assert_cli::Assert::command(&[
                "../target/release/zokrates",
                "export-verifier",
                "-i",
                verification_key_path.to_str().unwrap(),
                "-o",
                verification_contract_path.to_str().unwrap(),
                "--proving-scheme",
                scheme,
            ])
            .succeeds()
            .unwrap();

<<<<<<< HEAD
=======
            let mut verifier_file = File::open(&verification_contract_path).unwrap();
            let mut verifier_string = String::new();
            verifier_file.read_to_string(&mut verifier_string).unwrap();

            let solc_json_input = format!(
                r#"{{"language": "Solidity", "sources": {{ "this": {{ "content": {:?} }} }} }}"#,
                verifier_string
            );

            assert_cli::Assert::command(&["solcjs", "--standard-json"])
                .stdin(&solc_json_input)
                .succeeds()
                .stdout()
                .doesnt_contain(r#""severity":"error""#)
                .execute()
                .expect("solcjs not installed or not in scope.");

>>>>>>> 1d24aa70
            // GENERATE-PROOF
            assert_cli::Assert::command(&[
                "../target/release/zokrates",
                "generate-proof",
                "-i",
                flattened_path.to_str().unwrap(),
                "-w",
                witness_path.to_str().unwrap(),
                "-p",
                proving_key_path.to_str().unwrap(),
                "--proving-scheme",
                scheme,
                "-j",
                proof_path.to_str().unwrap(),
            ])
            .succeeds()
            .unwrap();

            // TEST VERIFIER

            assert_cli::Assert::command(&[
                "node",
                "test.js",
                verification_contract_path.to_str().unwrap(),
                proof_path.to_str().unwrap(),
                scheme,
                "v1",
            ])
            .current_dir(concat!(env!("OUT_DIR"), "/contract"))
            .succeeds()
            .unwrap();
        }
    }
}<|MERGE_RESOLUTION|>--- conflicted
+++ resolved
@@ -206,26 +206,6 @@
             .succeeds()
             .unwrap();
 
-<<<<<<< HEAD
-=======
-            let mut verifier_file = File::open(&verification_contract_path).unwrap();
-            let mut verifier_string = String::new();
-            verifier_file.read_to_string(&mut verifier_string).unwrap();
-
-            let solc_json_input = format!(
-                r#"{{"language": "Solidity", "sources": {{ "this": {{ "content": {:?} }} }} }}"#,
-                verifier_string
-            );
-
-            assert_cli::Assert::command(&["solcjs", "--standard-json"])
-                .stdin(&solc_json_input)
-                .succeeds()
-                .stdout()
-                .doesnt_contain(r#""severity":"error""#)
-                .execute()
-                .expect("solcjs not installed or not in scope.");
-
->>>>>>> 1d24aa70
             // GENERATE-PROOF
             assert_cli::Assert::command(&[
                 "../target/release/zokrates",
