version: 2

jobs:
  build:
    docker:
      - image: rustlang/rust:nightly-slim
    steps:
      - checkout
      - run:
          name: Version information
          command: rustc --version; cargo --version; rustup --version
      - run:
          name: Calculate dependencies
          command: cargo generate-lockfile
      - restore_cache:
          keys:
            - v4-cargo-cache-{{ arch }}-{{ checksum "Cargo.lock" }}
      - run:
          name: Install libsnark prerequisites
          command: ./scripts/install_libsnark_prerequisites.sh
      - run:
          name: Build
          command: ZOKRATES_HOME=$(pwd)/zokrates_stdlib/stdlib/ WITH_LIBSNARK=1 RUSTFLAGS="-D warnings" ./build.sh
      - save_cache:
          paths:
            - /usr/local/cargo/registry
            - target/debug/.fingerprint
            - target/debug/build
            - target/debug/deps
          key: v4-cargo-cache-{{ arch }}-{{ checksum "Cargo.lock" }}
  test:
    docker:
      - image: rustlang/rust:nightly-slim
    steps:
      - checkout
      - run:
          name: Version information
          command: rustc --version; cargo --version; rustup --version
      - run:
          name: Calculate dependencies
          command: cargo generate-lockfile
      - restore_cache:
          keys:
            - v4-cargo-cache-{{ arch }}-{{ checksum "Cargo.lock" }}
<<<<<<< HEAD
      # - run:
      #     name: Check format
      #     command: rustup component add rustfmt; cargo fmt --all -- --check
=======
      - run:
          name: Check format if rustfmt is available
          command: "! rustup component add rustfmt || cargo fmt --all -- --check"
>>>>>>> 7fe9dad0
      - run:
          name: Install libsnark prerequisites
          command: ./scripts/install_libsnark_prerequisites.sh
      - run:
          name: Build
          command: ZOKRATES_HOME=$(pwd)/zokrates_stdlib/stdlib/ WITH_LIBSNARK=1 RUSTFLAGS="-D warnings" ./build.sh
      - run:
          name: Run tests
          command: ZOKRATES_HOME=$(pwd)/zokrates_stdlib/stdlib/ WITH_LIBSNARK=1 RUSTFLAGS="-D warnings" ./test.sh
      # - run:
      #     name: Generate code coverage report
      #     command: ./scripts/cov.sh
  cpp_format:
    docker:
      - image: dark64/clang-format-checker:env
    steps:
      - checkout
      - run:
          name: Check cpp format (clang-format)
          command: run-clang-format.py -r $(pwd)/zokrates_core/lib
  wasm_test:
    docker:
      - image: rustlang/rust:nightly-slim
    steps:
      - checkout
      - run:
          name: Version information
          command: rustc --version; cargo --version; rustup --version
      - run:
          name: Calculate dependencies
          command: cargo generate-lockfile
      - restore_cache:
          keys:
            - v4-cargo-cache-{{ arch }}-{{ checksum "Cargo.lock" }}
      - run:
          name: Install wasm testing env
          command: ./scripts/install_wasm_testing.sh
      - run:
          name: Test on firefox
          command: ZOKRATES_HOME=$(pwd)/zokrates_stdlib/stdlib/ cd zokrates_core && wasm-pack test --firefox --headless -- --features wasm 
  integration_test:
    docker:
      - image: rustlang/rust:nightly-slim
      - image: trufflesuite/ganache-cli:next
        port: 8545:8545
    steps:
      - checkout
      - run:
          name: Version information
          command: rustc --version; cargo --version; rustup --version
      - run:
          name: Calculate dependencies
          command: cargo generate-lockfile
      - restore_cache:
          keys:
            - v4-cargo-cache-{{ arch }}-{{ checksum "Cargo.lock" }}
      - run:
          name: Install libsnark prerequisites
          command: ./scripts/install_libsnark_prerequisites.sh
      - run:
          name: Install solcjs
          command: ./scripts/install_solcjs_deb.sh
      - run:
          name: Run integration tests
          command: ZOKRATES_HOME=$(pwd)/zokrates_stdlib/stdlib/ WITH_LIBSNARK=1 RUSTFLAGS="-D warnings" ./full_test.sh
  deploy:
    docker:
      - image: circleci/python:latest-node
    steps:
      - checkout
      - setup_remote_docker:
          docker_layer_caching: true
      - run:
          name: Release
          command: ./scripts/release.sh
  zokrates_js_build:
    docker:
      - image: dark64/rust-wasm-env:latest
    steps:
      - checkout
      - run:
          name: Build
          command: cd zokrates_js && npm run build
  zokrates_js_test:
    docker:
      - image: circleci/node
    steps:
      - checkout
      - run:
          command: cd zokrates_js && npm run test
workflows:
  version: 2
  build-test-and-deploy:
    jobs:
      - build
      - test
      - cpp_format
      - wasm_test
      - integration_test
      - zokrates_js_build
      - zokrates_js_test
      - deploy:
          filters:
            branches:
              only:
                - master
          requires:
            - build
            - test
            - cpp_format
            - wasm_test
            - integration_test
            - zokrates_js_build
            - zokrates_js_test<|MERGE_RESOLUTION|>--- conflicted
+++ resolved
@@ -42,15 +42,9 @@
       - restore_cache:
           keys:
             - v4-cargo-cache-{{ arch }}-{{ checksum "Cargo.lock" }}
-<<<<<<< HEAD
-      # - run:
-      #     name: Check format
-      #     command: rustup component add rustfmt; cargo fmt --all -- --check
-=======
       - run:
           name: Check format if rustfmt is available
           command: "! rustup component add rustfmt || cargo fmt --all -- --check"
->>>>>>> 7fe9dad0
       - run:
           name: Install libsnark prerequisites
           command: ./scripts/install_libsnark_prerequisites.sh
