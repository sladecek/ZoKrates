const assert = require('assert');
const { initialize } = require('../node/index.js');

describe('tests', function() {

    // initialize once before running tests
    before(function (done) {
        initialize().then(zokrates => {
            this.zokrates = zokrates;
            done();
        });
    });

    describe("compilation", () => {
        it('should compile', function() {
            assert.doesNotThrow(() => {
<<<<<<< HEAD
                const artifacts = this.zokrates.compile("def main() -> field: return 42", "main");
=======
                const artifacts = this.zokrates.compile("def main() -> (field): return 42");
>>>>>>> 18ad7907
                assert.ok(artifacts !== undefined);
            })
        });
    
        it('should throw on invalid code', function() {
            assert.throws(() => this.zokrates.compile(":-)"));
        });
    
        it('should resolve stdlib module', function() {
            const stdlib = require('../stdlib.json');
            assert.doesNotThrow(() => {
<<<<<<< HEAD
                const code = `
                    def main():
                        return
                `;
                this.zokrates.compile(code, "main");
            })
=======
                const code = `import "${Object.keys(stdlib)[0]}" as func\ndef main() -> (): return`;
                this.zokrates.compile(code);
            });
>>>>>>> 18ad7907
        });
    
        it('should resolve user module', function() {
            assert.doesNotThrow(() => {
<<<<<<< HEAD
                const code = 'import "test" as test\ndef main() -> field: return test()';
                this.zokrates.compile(code, "main", (_, path) => {
                    return { 
                        source: "def main() -> field: return 1", 
                        location: path 
=======
                const code = 'import "test" as test\ndef main() -> (field): return test()';
                const options = {
                    resolveCallback: (_, path) => {
                        return {
                            source: "def main() -> (field): return 1",
                            location: path
                        }
>>>>>>> 18ad7907
                    }
                };
                this.zokrates.compile(code, options);
            });
        });

        it('should throw on unresolved module', function() {
            assert.throws(() => {
<<<<<<< HEAD
                const code = 'import "test" as test\ndef main() -> field: return test()';
                this.zokrates.compile(code, "main", (_loc, _path) => null);
            })
=======
                const code = 'import "test" as test\ndef main() -> (field): return test()';
                this.zokrates.compile(code);
            });
>>>>>>> 18ad7907
        });
    });

    describe("computation", () => {
        it('should compute with valid inputs', function() {
            assert.doesNotThrow(() => {
<<<<<<< HEAD
                const code = 'def main(private field a) -> field: return a * a';
                const artifacts = this.zokrates.compile(code, "main", null);
=======
                const code = 'def main(private field a) -> (field): return a * a';
                const artifacts = this.zokrates.compile(code);
>>>>>>> 18ad7907
    
                const result = this.zokrates.computeWitness(artifacts, ["2"]);
                const output = JSON.parse(result.output);
    
                assert.deepEqual(output, ["4"]);
            });
        });

        it('should throw on invalid input count', function() {
            assert.throws(() => {
<<<<<<< HEAD
                const code = 'def main(private field a) -> field: return a * a';
                const artifacts = this.zokrates.compile(code, "main", null);
=======
                const code = 'def main(private field a) -> (field): return a * a';
                const artifacts = this.zokrates.compile(code);
>>>>>>> 18ad7907
    
                this.zokrates.computeWitness(artifacts, ["1", "2"]);
            });
        });

        it('should throw on invalid input type', function() {
            assert.throws(() => {
<<<<<<< HEAD
                const code = 'def main(private field a) -> field: return a * a';
                const artifacts = this.zokrates.compile(code, "main", null);
=======
                const code = 'def main(private field a) -> (field): return a * a';
                const artifacts = this.zokrates.compile(code);
>>>>>>> 18ad7907
    
                this.zokrates.computeWitness(artifacts, [true]);
            });
        });
    });

    describe("setup", () => {
        it('should run setup', function() {
            assert.doesNotThrow(() => {
<<<<<<< HEAD
                const code = 'def main(private field a) -> field: return a * a';
                const artifacts = this.zokrates.compile(code, "main", null);
=======
                const code = 'def main(private field a) -> (field): return a * a';
                const artifacts = this.zokrates.compile(code);
>>>>>>> 18ad7907
    
                this.zokrates.setup(artifacts.program);
            });
        });
    });

    describe("export-verifier", () => {
        it('should export solidity verifier', function() {
            assert.doesNotThrow(() => {
<<<<<<< HEAD
                const code = 'def main(private field a) -> field: return a * a';
                const artifacts = this.zokrates.compile(code, "main", null);
=======
                const code = 'def main(private field a) -> (field): return a * a';
                const artifacts = this.zokrates.compile(code);
>>>>>>> 18ad7907
                const keypair = this.zokrates.setup(artifacts.program);

                const verifier = this.zokrates.exportSolidityVerifier(keypair.vk, "v1");
                assert.ok(verifier.length > 0);
            });
        });
    });

    describe("generate-proof", () => {
        it('should generate proof', function() {
            assert.doesNotThrow(() => {
<<<<<<< HEAD
                const code = 'def main(private field a) -> field: return a * a';
                const artifacts = this.zokrates.compile(code, "main", null);
=======
                const code = 'def main(private field a) -> (field): return a * a';
                const artifacts = this.zokrates.compile(code);
>>>>>>> 18ad7907
                const computationResult = this.zokrates.computeWitness(artifacts, ["2"])
                const keypair = this.zokrates.setup(artifacts.program);
                const proof = this.zokrates.generateProof(artifacts.program, computationResult.witness, keypair.pk);

                assert.ok(proof !== undefined);
                assert.deepEqual(proof.inputs, ["0x0000000000000000000000000000000000000000000000000000000000000004"]);
            })
        });
    });
});<|MERGE_RESOLUTION|>--- conflicted
+++ resolved
@@ -14,11 +14,7 @@
     describe("compilation", () => {
         it('should compile', function() {
             assert.doesNotThrow(() => {
-<<<<<<< HEAD
-                const artifacts = this.zokrates.compile("def main() -> field: return 42", "main");
-=======
-                const artifacts = this.zokrates.compile("def main() -> (field): return 42");
->>>>>>> 18ad7907
+                const artifacts = this.zokrates.compile("def main() -> field: return 42");
                 assert.ok(artifacts !== undefined);
             })
         });
@@ -30,37 +26,20 @@
         it('should resolve stdlib module', function() {
             const stdlib = require('../stdlib.json');
             assert.doesNotThrow(() => {
-<<<<<<< HEAD
-                const code = `
-                    def main():
-                        return
-                `;
-                this.zokrates.compile(code, "main");
-            })
-=======
-                const code = `import "${Object.keys(stdlib)[0]}" as func\ndef main() -> (): return`;
+                const code = `import "${Object.keys(stdlib)[0]}" as func\ndef main(): return`;
                 this.zokrates.compile(code);
             });
->>>>>>> 18ad7907
         });
     
         it('should resolve user module', function() {
             assert.doesNotThrow(() => {
-<<<<<<< HEAD
                 const code = 'import "test" as test\ndef main() -> field: return test()';
-                this.zokrates.compile(code, "main", (_, path) => {
-                    return { 
-                        source: "def main() -> field: return 1", 
-                        location: path 
-=======
-                const code = 'import "test" as test\ndef main() -> (field): return test()';
                 const options = {
                     resolveCallback: (_, path) => {
                         return {
                             source: "def main() -> (field): return 1",
                             location: path
                         }
->>>>>>> 18ad7907
                     }
                 };
                 this.zokrates.compile(code, options);
@@ -69,28 +48,17 @@
 
         it('should throw on unresolved module', function() {
             assert.throws(() => {
-<<<<<<< HEAD
                 const code = 'import "test" as test\ndef main() -> field: return test()';
-                this.zokrates.compile(code, "main", (_loc, _path) => null);
-            })
-=======
-                const code = 'import "test" as test\ndef main() -> (field): return test()';
                 this.zokrates.compile(code);
             });
->>>>>>> 18ad7907
         });
     });
 
     describe("computation", () => {
         it('should compute with valid inputs', function() {
             assert.doesNotThrow(() => {
-<<<<<<< HEAD
                 const code = 'def main(private field a) -> field: return a * a';
-                const artifacts = this.zokrates.compile(code, "main", null);
-=======
-                const code = 'def main(private field a) -> (field): return a * a';
                 const artifacts = this.zokrates.compile(code);
->>>>>>> 18ad7907
     
                 const result = this.zokrates.computeWitness(artifacts, ["2"]);
                 const output = JSON.parse(result.output);
@@ -101,13 +69,8 @@
 
         it('should throw on invalid input count', function() {
             assert.throws(() => {
-<<<<<<< HEAD
                 const code = 'def main(private field a) -> field: return a * a';
-                const artifacts = this.zokrates.compile(code, "main", null);
-=======
-                const code = 'def main(private field a) -> (field): return a * a';
                 const artifacts = this.zokrates.compile(code);
->>>>>>> 18ad7907
     
                 this.zokrates.computeWitness(artifacts, ["1", "2"]);
             });
@@ -115,13 +78,8 @@
 
         it('should throw on invalid input type', function() {
             assert.throws(() => {
-<<<<<<< HEAD
                 const code = 'def main(private field a) -> field: return a * a';
-                const artifacts = this.zokrates.compile(code, "main", null);
-=======
-                const code = 'def main(private field a) -> (field): return a * a';
                 const artifacts = this.zokrates.compile(code);
->>>>>>> 18ad7907
     
                 this.zokrates.computeWitness(artifacts, [true]);
             });
@@ -131,13 +89,8 @@
     describe("setup", () => {
         it('should run setup', function() {
             assert.doesNotThrow(() => {
-<<<<<<< HEAD
                 const code = 'def main(private field a) -> field: return a * a';
-                const artifacts = this.zokrates.compile(code, "main", null);
-=======
-                const code = 'def main(private field a) -> (field): return a * a';
                 const artifacts = this.zokrates.compile(code);
->>>>>>> 18ad7907
     
                 this.zokrates.setup(artifacts.program);
             });
@@ -147,13 +100,8 @@
     describe("export-verifier", () => {
         it('should export solidity verifier', function() {
             assert.doesNotThrow(() => {
-<<<<<<< HEAD
                 const code = 'def main(private field a) -> field: return a * a';
-                const artifacts = this.zokrates.compile(code, "main", null);
-=======
-                const code = 'def main(private field a) -> (field): return a * a';
                 const artifacts = this.zokrates.compile(code);
->>>>>>> 18ad7907
                 const keypair = this.zokrates.setup(artifacts.program);
 
                 const verifier = this.zokrates.exportSolidityVerifier(keypair.vk, "v1");
@@ -165,13 +113,8 @@
     describe("generate-proof", () => {
         it('should generate proof', function() {
             assert.doesNotThrow(() => {
-<<<<<<< HEAD
                 const code = 'def main(private field a) -> field: return a * a';
-                const artifacts = this.zokrates.compile(code, "main", null);
-=======
-                const code = 'def main(private field a) -> (field): return a * a';
                 const artifacts = this.zokrates.compile(code);
->>>>>>> 18ad7907
                 const computationResult = this.zokrates.computeWitness(artifacts, ["2"])
                 const keypair = this.zokrates.setup(artifacts.program);
                 const proof = this.zokrates.generateProof(artifacts.program, computationResult.witness, keypair.pk);
