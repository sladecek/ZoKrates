--- conflicted
+++ resolved
@@ -162,21 +162,16 @@
 }
 
 #[wasm_bindgen]
-<<<<<<< HEAD
 pub fn export_solidity_verifier(vk: JsValue, abi_version: JsValue) -> Result<JsValue, JsValue> {
     let abi_version = SolidityAbi::from(abi_version.as_string().unwrap().as_str())
         .map_err(|err| JsValue::from_str(err))?;
 
-    let verifier = proof_system::G16 {}
-        .export_solidity_verifier(vk.as_string().unwrap(), abi_version);
+    let verifier = <proof_system::G16 as ProofSystem<Bn128Field>>::export_solidity_verifier(
+        vk.as_string().unwrap(),
+        abi_version,
+    );
 
     Ok(JsValue::from_str(verifier.as_str()))
-=======
-pub fn export_solidity_verifier(vk: JsValue, is_abiv2: JsValue) -> JsValue {
-    let verifier = <proof_system::G16 as ProofSystem<Bn128Field>>::
-        export_solidity_verifier(vk.as_string().unwrap(), is_abiv2.as_bool().unwrap());
-    JsValue::from_str(verifier.as_str())
->>>>>>> e1a0d27f
 }
 
 #[wasm_bindgen]
