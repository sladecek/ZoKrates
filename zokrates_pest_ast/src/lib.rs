use from_pest::FromPest;
use pest::error::Error as PestError;
use pest::iterators::Pairs;
use std::fmt;
use zokrates_parser::parse;
use zokrates_parser::Rule;
#[macro_use]
extern crate lazy_static;

pub use ast::{
    Access, ArrayAccess, ArrayInitializerExpression, ArrayType, AssertionStatement, Assignee,
    AssigneeAccess, BasicOrStructType, BasicType, BinaryExpression, BinaryOperator, CallAccess,
    ConstantExpression, DecimalNumberExpression, DefinitionStatement, Expression, FieldType, File,
    FromExpression, Function, IdentifierExpression, ImportDirective, ImportSource,
    InlineArrayExpression, InlineStructExpression, InlineStructMember, IterationStatement,
    OptionallyTypedAssignee, Parameter, PostfixExpression, Range, RangeOrExpression,
    ReturnStatement, Span, Spread, SpreadOrExpression, Statement, StructDefinition, StructField,
    TernaryExpression, ToExpression, Type, UnaryExpression, UnaryOperator, Visibility,
};

mod ast {
    use from_pest::ConversionError;
    use from_pest::FromPest;
    use from_pest::Void;
    use pest::iterators::{Pair, Pairs};
    use pest::prec_climber::{Assoc, Operator, PrecClimber};
    pub use pest::Span;
    use pest_ast::FromPest;
    use zokrates_parser::Rule;

    lazy_static! {
        static ref PREC_CLIMBER: PrecClimber<Rule> = build_precedence_climber();
    }

    // based on https://docs.python.org/3/reference/expressions.html#operator-precedence
    fn build_precedence_climber() -> PrecClimber<Rule> {
        PrecClimber::new(vec![
            Operator::new(Rule::op_or, Assoc::Left),
            Operator::new(Rule::op_and, Assoc::Left),
<<<<<<< HEAD
            Operator::new(Rule::op_bit_or, Assoc::Left),
            Operator::new(Rule::op_bit_xor, Assoc::Left),
            Operator::new(Rule::op_bit_and, Assoc::Left),
            Operator::new(Rule::op_equal, Assoc::Left)
                | Operator::new(Rule::op_not_equal, Assoc::Left),
            Operator::new(Rule::op_lte, Assoc::Left)
                | Operator::new(Rule::op_gte, Assoc::Left)
                | Operator::new(Rule::op_lt, Assoc::Left)
                | Operator::new(Rule::op_gt, Assoc::Left),
            Operator::new(Rule::op_right_shift, Assoc::Left)
                | Operator::new(Rule::op_left_shift, Assoc::Left),
=======
            Operator::new(Rule::op_lt, Assoc::Left)
                | Operator::new(Rule::op_lte, Assoc::Left)
                | Operator::new(Rule::op_gt, Assoc::Left)
                | Operator::new(Rule::op_gte, Assoc::Left)
                | Operator::new(Rule::op_not_equal, Assoc::Left)
                | Operator::new(Rule::op_equal, Assoc::Left),
            Operator::new(Rule::op_bit_or, Assoc::Left),
            Operator::new(Rule::op_bit_xor, Assoc::Left),
            Operator::new(Rule::op_bit_and, Assoc::Left),
            Operator::new(Rule::op_left_shift, Assoc::Left)
                | Operator::new(Rule::op_right_shift, Assoc::Left),
>>>>>>> 28ae9992
            Operator::new(Rule::op_add, Assoc::Left) | Operator::new(Rule::op_sub, Assoc::Left),
            Operator::new(Rule::op_mul, Assoc::Left) | Operator::new(Rule::op_div, Assoc::Left),
            Operator::new(Rule::op_pow, Assoc::Left),
        ])
    }

    // Create an Expression from left and right terms and an operator
    // Precondition: `pair` MUST be a binary operator
    fn infix_rule<'ast>(
        lhs: Box<Expression<'ast>>,
        pair: Pair<'ast, Rule>,
        rhs: Box<Expression<'ast>>,
    ) -> Box<Expression<'ast>> {
        // a + b spans from the start of a to the end of b
        let (start, _) = lhs.span().clone().split();
        let (_, end) = rhs.span().clone().split();
        let span = start.span(&end);

        Box::new(match pair.as_rule() {
            Rule::op_add => Expression::binary(BinaryOperator::Add, lhs, rhs, span),
            Rule::op_sub => Expression::binary(BinaryOperator::Sub, lhs, rhs, span),
            Rule::op_mul => Expression::binary(BinaryOperator::Mul, lhs, rhs, span),
            Rule::op_div => Expression::binary(BinaryOperator::Div, lhs, rhs, span),
            Rule::op_pow => Expression::binary(BinaryOperator::Pow, lhs, rhs, span),
            Rule::op_equal => Expression::binary(BinaryOperator::Eq, lhs, rhs, span),
            Rule::op_not_equal => Expression::binary(BinaryOperator::NotEq, lhs, rhs, span),
            Rule::op_lte => Expression::binary(BinaryOperator::Lte, lhs, rhs, span),
            Rule::op_lt => Expression::binary(BinaryOperator::Lt, lhs, rhs, span),
            Rule::op_gte => Expression::binary(BinaryOperator::Gte, lhs, rhs, span),
            Rule::op_gt => Expression::binary(BinaryOperator::Gt, lhs, rhs, span),
            Rule::op_or => Expression::binary(BinaryOperator::Or, lhs, rhs, span),
            Rule::op_and => Expression::binary(BinaryOperator::And, lhs, rhs, span),
            Rule::op_bit_xor => Expression::binary(BinaryOperator::BitXor, lhs, rhs, span),
            Rule::op_bit_and => Expression::binary(BinaryOperator::BitAnd, lhs, rhs, span),
            Rule::op_bit_or => Expression::binary(BinaryOperator::BitOr, lhs, rhs, span),
            Rule::op_right_shift => Expression::binary(BinaryOperator::RightShift, lhs, rhs, span),
            Rule::op_left_shift => Expression::binary(BinaryOperator::LeftShift, lhs, rhs, span),
            _ => unreachable!(),
        })
    }

    // Create an Expression from an `expression`. `build_factor` turns each term into an `Expression` and `infix_rule` turns each (Expression, operator, Expression) into an Expression
    pub fn climb(pair: Pair<Rule>) -> Box<Expression> {
        PREC_CLIMBER.climb(pair.into_inner(), build_factor, infix_rule)
    }

    // Create an Expression from a `term`.
    // Precondition: `pair` MUST be a term
    fn build_factor(pair: Pair<Rule>) -> Box<Expression> {
        Box::new(match pair.as_rule() {
            Rule::term => {
                // clone the pair to peek into what we should create
                let clone = pair.clone();
                // define the child pair
                let next = clone.into_inner().next().unwrap();
                match next.as_rule() {
                    // this happens when we have an expression in parentheses: it needs to be processed as another sequence of terms and operators
                    Rule::expression => Expression::from_pest(&mut pair.into_inner()).unwrap(),
                    Rule::conditional_expression => Expression::Ternary(
                        TernaryExpression::from_pest(&mut pair.into_inner()).unwrap(),
                    ),
                    Rule::primary_expression => {
                        // maybe this could be simplified
                        let next = next.into_inner().next().unwrap();
                        match next.as_rule() {
                            Rule::constant => Expression::Constant(
                                ConstantExpression::from_pest(
                                    &mut pair.into_inner().next().unwrap().into_inner(),
                                )
                                .unwrap(),
                            ),
                            Rule::identifier => Expression::Identifier(
                                IdentifierExpression::from_pest(
                                    &mut pair.into_inner().next().unwrap().into_inner(),
                                )
                                .unwrap(),
                            ),
                            r => unreachable!("`primary_expression` should contain one of [`constant`, `identifier`], found {:#?}", r),
                        }
                    }
                    Rule::postfix_expression => Expression::Postfix(
                        PostfixExpression::from_pest(&mut pair.into_inner()).unwrap(),
                    ),
                    Rule::inline_struct_expression => Expression::InlineStruct(
                        InlineStructExpression::from_pest(&mut pair.into_inner()).unwrap(),
                    ),
                    Rule::inline_array_expression => Expression::InlineArray(
                        InlineArrayExpression::from_pest(&mut pair.into_inner()).unwrap(),
                    ),
                    Rule::array_initializer_expression => Expression::ArrayInitializer(
                        ArrayInitializerExpression::from_pest(&mut pair.into_inner()).unwrap()
                    ),
                    Rule::unary_expression => {
                        let span = next.as_span();
                        let mut inner = next.into_inner();
                        let op = match inner.next().unwrap().as_rule() {
                            Rule::op_unary => UnaryOperator::from_pest(&mut pair.into_inner().next().unwrap().into_inner()).unwrap(),
                            r => unreachable!("`unary_expression` should yield `op_unary`, found {:#?}", r)
                        };
                        let expression = build_factor(inner.next().unwrap());
                        Expression::Unary(UnaryExpression {
                            op,
                            expression,
                            span
                        })
                    },
                    r => unreachable!("`term` should contain one of [`expression`, `conditional_expression`, `primary_expression`, `postfix_expression`, `inline_array_expression`, `unary_expression`, `array_initializer_expression`], found {:#?}", r)
                }
            }
            r => unreachable!(
                "`build_factor` can only be called on `term`, found {:#?}",
                r
            ),
        })
    }

    #[derive(Debug, FromPest, PartialEq, Clone)]
    #[pest_ast(rule(Rule::file))]
    pub struct File<'ast> {
        pub pragma: Option<Pragma<'ast>>,
        pub imports: Vec<ImportDirective<'ast>>,
        pub structs: Vec<StructDefinition<'ast>>,
        pub functions: Vec<Function<'ast>>,
        pub eoi: EOI,
        #[pest_ast(outer())]
        pub span: Span<'ast>,
    }

    #[derive(Debug, FromPest, PartialEq, Clone)]
    #[pest_ast(rule(Rule::pragma))]
    pub struct Pragma<'ast> {
        pub curve: Curve<'ast>,
        #[pest_ast(outer())]
        pub span: Span<'ast>,
    }

    #[derive(Debug, FromPest, PartialEq, Clone)]
    #[pest_ast(rule(Rule::curve))]
    pub struct Curve<'ast> {
        #[pest_ast(outer(with(span_into_str)))]
        pub name: String,
        #[pest_ast(outer())]
        pub span: Span<'ast>,
    }

    #[derive(Debug, FromPest, PartialEq, Clone)]
    #[pest_ast(rule(Rule::ty_struct_definition))]
    pub struct StructDefinition<'ast> {
        pub id: IdentifierExpression<'ast>,
        pub fields: Vec<StructField<'ast>>,
        #[pest_ast(outer())]
        pub span: Span<'ast>,
    }

    #[derive(Debug, FromPest, PartialEq, Clone)]
    #[pest_ast(rule(Rule::struct_field))]
    pub struct StructField<'ast> {
        pub ty: Type<'ast>,
        pub id: IdentifierExpression<'ast>,
        #[pest_ast(outer())]
        pub span: Span<'ast>,
    }

    #[derive(Debug, FromPest, PartialEq, Clone)]
    #[pest_ast(rule(Rule::function_definition))]
    pub struct Function<'ast> {
        pub id: IdentifierExpression<'ast>,
        pub parameters: Vec<Parameter<'ast>>,
        pub returns: Vec<Type<'ast>>,
        pub statements: Vec<Statement<'ast>>,
        #[pest_ast(outer())]
        pub span: Span<'ast>,
    }

    #[derive(Debug, FromPest, PartialEq, Clone)]
    #[pest_ast(rule(Rule::import_directive))]
    pub enum ImportDirective<'ast> {
        Main(MainImportDirective<'ast>),
        From(FromImportDirective<'ast>),
    }

    #[derive(Debug, FromPest, PartialEq, Clone)]
    #[pest_ast(rule(Rule::main_import_directive))]
    pub struct MainImportDirective<'ast> {
        pub source: ImportSource<'ast>,
        pub alias: Option<IdentifierExpression<'ast>>,
        #[pest_ast(outer())]
        pub span: Span<'ast>,
    }

    #[derive(Debug, FromPest, PartialEq, Clone)]
    #[pest_ast(rule(Rule::from_import_directive))]
    pub struct FromImportDirective<'ast> {
        pub source: ImportSource<'ast>,
        pub symbol: IdentifierExpression<'ast>,
        pub alias: Option<IdentifierExpression<'ast>>,
        #[pest_ast(outer())]
        pub span: Span<'ast>,
    }

    #[derive(Debug, FromPest, PartialEq, Clone)]
    #[pest_ast(rule(Rule::import_source))]
    pub struct ImportSource<'ast> {
        #[pest_ast(outer(with(span_into_str)))]
        pub value: String,
        #[pest_ast(outer())]
        pub span: Span<'ast>,
    }

    #[derive(Debug, FromPest, PartialEq, Clone)]
    #[pest_ast(rule(Rule::ty))]
    pub enum Type<'ast> {
        Basic(BasicType<'ast>),
        Array(ArrayType<'ast>),
        Struct(StructType<'ast>),
    }

    #[derive(Debug, FromPest, PartialEq, Clone)]
    #[pest_ast(rule(Rule::ty_basic))]
    pub enum BasicType<'ast> {
        Field(FieldType<'ast>),
        Boolean(BooleanType<'ast>),
        U8(U8Type<'ast>),
        U16(U16Type<'ast>),
        U32(U32Type<'ast>),
    }

    #[derive(Debug, FromPest, PartialEq, Clone)]
    #[pest_ast(rule(Rule::ty_field))]
    pub struct FieldType<'ast> {
        #[pest_ast(outer())]
        pub span: Span<'ast>,
    }

    #[derive(Debug, FromPest, PartialEq, Clone)]
    #[pest_ast(rule(Rule::ty_array))]
    pub struct ArrayType<'ast> {
        pub ty: BasicOrStructType<'ast>,
        pub dimensions: Vec<Expression<'ast>>,
        #[pest_ast(outer())]
        pub span: Span<'ast>,
    }

    #[derive(Debug, FromPest, PartialEq, Clone)]
    #[pest_ast(rule(Rule::ty_basic_or_struct))]
    pub enum BasicOrStructType<'ast> {
        Struct(StructType<'ast>),
        Basic(BasicType<'ast>),
    }

    #[derive(Debug, FromPest, PartialEq, Clone)]
    #[pest_ast(rule(Rule::ty_bool))]
    pub struct BooleanType<'ast> {
        #[pest_ast(outer())]
        pub span: Span<'ast>,
    }

    #[derive(Debug, FromPest, PartialEq, Clone)]
    #[pest_ast(rule(Rule::ty_u8))]
    pub struct U8Type<'ast> {
        #[pest_ast(outer())]
        pub span: Span<'ast>,
    }

    #[derive(Debug, FromPest, PartialEq, Clone)]
    #[pest_ast(rule(Rule::ty_u16))]
    pub struct U16Type<'ast> {
        #[pest_ast(outer())]
        pub span: Span<'ast>,
    }

    #[derive(Debug, FromPest, PartialEq, Clone)]
    #[pest_ast(rule(Rule::ty_u32))]
    pub struct U32Type<'ast> {
        #[pest_ast(outer())]
        pub span: Span<'ast>,
    }

    #[derive(Debug, FromPest, PartialEq, Clone)]
    #[pest_ast(rule(Rule::ty_struct))]
    pub struct StructType<'ast> {
        pub id: IdentifierExpression<'ast>,
        #[pest_ast(outer())]
        pub span: Span<'ast>,
    }

    #[derive(Debug, FromPest, PartialEq, Clone)]
    #[pest_ast(rule(Rule::parameter))]
    pub struct Parameter<'ast> {
        pub visibility: Option<Visibility>,
        pub ty: Type<'ast>,
        pub id: IdentifierExpression<'ast>,
        #[pest_ast(outer())]
        pub span: Span<'ast>,
    }

    #[derive(Debug, FromPest, PartialEq, Clone)]
    #[pest_ast(rule(Rule::vis))]
    pub enum Visibility {
        Public(PublicVisibility),
        Private(PrivateVisibility),
    }

    #[derive(Debug, FromPest, PartialEq, Clone)]
    #[pest_ast(rule(Rule::vis_public))]
    pub struct PublicVisibility {}

    #[derive(Debug, FromPest, PartialEq, Clone)]
    #[pest_ast(rule(Rule::vis_private))]
    pub struct PrivateVisibility {}

    #[derive(Debug, FromPest, PartialEq, Clone)]
    #[pest_ast(rule(Rule::statement))]
    pub enum Statement<'ast> {
        Return(ReturnStatement<'ast>),
        Definition(DefinitionStatement<'ast>),
        Assertion(AssertionStatement<'ast>),
        Iteration(IterationStatement<'ast>),
    }

    #[derive(Debug, FromPest, PartialEq, Clone)]
    #[pest_ast(rule(Rule::definition_statement))]
    pub struct DefinitionStatement<'ast> {
        pub lhs: Vec<OptionallyTypedAssignee<'ast>>,
        pub expression: Expression<'ast>,
        #[pest_ast(outer())]
        pub span: Span<'ast>,
    }

    #[derive(Debug, FromPest, PartialEq, Clone)]
    #[pest_ast(rule(Rule::expression_statement))]
    pub struct AssertionStatement<'ast> {
        pub expression: Expression<'ast>,
        #[pest_ast(outer())]
        pub span: Span<'ast>,
    }

    #[derive(Debug, FromPest, PartialEq, Clone)]
    #[pest_ast(rule(Rule::iteration_statement))]
    pub struct IterationStatement<'ast> {
        pub ty: Type<'ast>,
        pub index: IdentifierExpression<'ast>,
        pub from: Expression<'ast>,
        pub to: Expression<'ast>,
        pub statements: Vec<Statement<'ast>>,
        #[pest_ast(outer())]
        pub span: Span<'ast>,
    }

    #[derive(Debug, FromPest, PartialEq, Clone)]
    #[pest_ast(rule(Rule::return_statement))]
    pub struct ReturnStatement<'ast> {
        pub expressions: Vec<Expression<'ast>>,
        #[pest_ast(outer())]
        pub span: Span<'ast>,
    }

    #[derive(Debug, PartialEq, Clone)]
    pub enum BinaryOperator {
        BitXor,
        BitAnd,
        BitOr,
        RightShift,
        LeftShift,
        Or,
        And,
        Add,
        Sub,
        Mul,
        Div,
        Eq,
        NotEq,
        Lt,
        Gt,
        Lte,
        Gte,
        Pow,
    }

    #[derive(Debug, PartialEq, FromPest, Clone)]
    #[pest_ast(rule(Rule::op_unary))]
    pub enum UnaryOperator<'ast> {
        Not(Not<'ast>),
    }

    #[derive(Debug, PartialEq, FromPest, Clone)]
    #[pest_ast(rule(Rule::op_not))]
    pub struct Not<'ast> {
        #[pest_ast(outer())]
        pub span: Span<'ast>,
    }

    #[derive(Debug, PartialEq, Clone)]
    pub enum Expression<'ast> {
        Ternary(TernaryExpression<'ast>),
        Binary(BinaryExpression<'ast>),
        Postfix(PostfixExpression<'ast>),
        Identifier(IdentifierExpression<'ast>),
        Constant(ConstantExpression<'ast>),
        InlineArray(InlineArrayExpression<'ast>),
        InlineStruct(InlineStructExpression<'ast>),
        ArrayInitializer(ArrayInitializerExpression<'ast>),
        Unary(UnaryExpression<'ast>),
    }

    #[derive(Debug, FromPest, PartialEq, Clone)]
    #[pest_ast(rule(Rule::spread_or_expression))]
    pub enum SpreadOrExpression<'ast> {
        Spread(Spread<'ast>),
        Expression(Expression<'ast>),
    }

    #[derive(Debug, FromPest, PartialEq, Clone)]
    #[pest_ast(rule(Rule::spread))]
    pub struct Spread<'ast> {
        pub expression: Expression<'ast>,
        #[pest_ast(outer())]
        pub span: Span<'ast>,
    }

    #[derive(Debug, FromPest, PartialEq, Clone)]
    #[pest_ast(rule(Rule::range_or_expression))]
    pub enum RangeOrExpression<'ast> {
        Range(Range<'ast>),
        Expression(Expression<'ast>),
    }

    #[derive(Debug, FromPest, PartialEq, Clone)]
    #[pest_ast(rule(Rule::range))]
    pub struct Range<'ast> {
        pub from: Option<FromExpression<'ast>>,
        pub to: Option<ToExpression<'ast>>,
        #[pest_ast(outer())]
        pub span: Span<'ast>,
    }

    #[derive(Debug, FromPest, PartialEq, Clone)]
    #[pest_ast(rule(Rule::from_expression))]
    pub struct FromExpression<'ast>(pub Expression<'ast>);

    #[derive(Debug, FromPest, PartialEq, Clone)]
    #[pest_ast(rule(Rule::to_expression))]
    pub struct ToExpression<'ast>(pub Expression<'ast>);

    #[derive(Debug, FromPest, PartialEq, Clone)]
    #[pest_ast(rule(Rule::postfix_expression))]
    pub struct PostfixExpression<'ast> {
        pub id: IdentifierExpression<'ast>,
        pub accesses: Vec<Access<'ast>>,
        #[pest_ast(outer())]
        pub span: Span<'ast>,
    }

    #[derive(Debug, FromPest, PartialEq, Clone)]
    #[pest_ast(rule(Rule::unary_expression))]
    pub struct UnaryExpression<'ast> {
        pub op: UnaryOperator<'ast>,
        pub expression: Box<Expression<'ast>>,
        #[pest_ast(outer())]
        pub span: Span<'ast>,
    }

    #[derive(Debug, FromPest, PartialEq, Clone)]
    #[pest_ast(rule(Rule::inline_array_expression))]
    pub struct InlineArrayExpression<'ast> {
        pub expressions: Vec<SpreadOrExpression<'ast>>,
        #[pest_ast(outer())]
        pub span: Span<'ast>,
    }

    #[derive(Debug, FromPest, PartialEq, Clone)]
    #[pest_ast(rule(Rule::inline_struct_expression))]
    pub struct InlineStructExpression<'ast> {
        pub ty: IdentifierExpression<'ast>,
        pub members: Vec<InlineStructMember<'ast>>,
        #[pest_ast(outer())]
        pub span: Span<'ast>,
    }

    #[derive(Debug, FromPest, PartialEq, Clone)]
    #[pest_ast(rule(Rule::inline_struct_member))]
    pub struct InlineStructMember<'ast> {
        pub id: IdentifierExpression<'ast>,
        pub expression: Expression<'ast>,
        #[pest_ast(outer())]
        pub span: Span<'ast>,
    }

    #[derive(Debug, FromPest, PartialEq, Clone)]
    #[pest_ast(rule(Rule::array_initializer_expression))]
    pub struct ArrayInitializerExpression<'ast> {
        pub value: Box<Expression<'ast>>,
        pub count: ConstantExpression<'ast>,
        #[pest_ast(outer())]
        pub span: Span<'ast>,
    }

    #[derive(Debug, FromPest, PartialEq, Clone)]
    #[pest_ast(rule(Rule::optionally_typed_assignee))]
    pub struct OptionallyTypedAssignee<'ast> {
        pub ty: Option<Type<'ast>>,
        pub a: Assignee<'ast>,
        #[pest_ast(outer())]
        pub span: Span<'ast>,
    }

    #[derive(Debug, FromPest, PartialEq, Clone)]
    #[pest_ast(rule(Rule::access))]
    pub enum Access<'ast> {
        Call(CallAccess<'ast>),
        Select(ArrayAccess<'ast>),
        Member(MemberAccess<'ast>),
    }

    #[derive(Debug, FromPest, PartialEq, Clone)]
    #[pest_ast(rule(Rule::assignee_access))]
    pub enum AssigneeAccess<'ast> {
        Select(ArrayAccess<'ast>),
        Member(MemberAccess<'ast>),
    }

    #[derive(Debug, FromPest, PartialEq, Clone)]
    #[pest_ast(rule(Rule::call_access))]
    pub struct CallAccess<'ast> {
        pub expressions: Vec<Expression<'ast>>,
        #[pest_ast(outer())]
        pub span: Span<'ast>,
    }

    #[derive(Debug, FromPest, PartialEq, Clone)]
    #[pest_ast(rule(Rule::array_access))]
    pub struct ArrayAccess<'ast> {
        pub expression: RangeOrExpression<'ast>,
        #[pest_ast(outer())]
        pub span: Span<'ast>,
    }

    #[derive(Debug, FromPest, PartialEq, Clone)]
    #[pest_ast(rule(Rule::member_access))]
    pub struct MemberAccess<'ast> {
        pub id: IdentifierExpression<'ast>,
        #[pest_ast(outer())]
        pub span: Span<'ast>,
    }

    #[derive(Debug, PartialEq, Clone)]
    pub struct BinaryExpression<'ast> {
        pub op: BinaryOperator,
        pub left: Box<Expression<'ast>>,
        pub right: Box<Expression<'ast>>,
        pub span: Span<'ast>,
    }

    #[derive(Debug, FromPest, PartialEq, Clone)]
    #[pest_ast(rule(Rule::conditional_expression))]
    pub struct TernaryExpression<'ast> {
        pub first: Box<Expression<'ast>>,
        pub second: Box<Expression<'ast>>,
        pub third: Box<Expression<'ast>>,
        #[pest_ast(outer())]
        pub span: Span<'ast>,
    }

    impl<'ast> Expression<'ast> {
        pub fn ternary(
            first: Box<Expression<'ast>>,
            second: Box<Expression<'ast>>,
            third: Box<Expression<'ast>>,
            span: Span<'ast>,
        ) -> Self {
            Expression::Ternary(TernaryExpression {
                first,
                second,
                third,
                span,
            })
        }

        pub fn binary(
            op: BinaryOperator,
            left: Box<Expression<'ast>>,
            right: Box<Expression<'ast>>,
            span: Span<'ast>,
        ) -> Self {
            Expression::Binary(BinaryExpression {
                op,
                left,
                right,
                span,
            })
        }

        pub fn span(&self) -> &Span<'ast> {
            match self {
                Expression::Binary(b) => &b.span,
                Expression::Identifier(i) => &i.span,
                Expression::Constant(c) => &c.span(),
                Expression::Ternary(t) => &t.span,
                Expression::Postfix(p) => &p.span,
                Expression::InlineArray(a) => &a.span,
                Expression::InlineStruct(s) => &s.span,
                Expression::ArrayInitializer(a) => &a.span,
                Expression::Unary(u) => &u.span,
            }
        }
    }

    impl<'ast> FromPest<'ast> for Expression<'ast> {
        type Rule = Rule;
        type FatalError = Void;

        // We implement AST creation manually here for Expression
        // `pest` should yield an `expression` which we can generate AST with, based on precedence rules
        fn from_pest(pest: &mut Pairs<'ast, Rule>) -> Result<Self, ConversionError<Void>> {
            // get a clone to "try" to match
            let mut clone = pest.clone();
            // advance by one pair in the clone, if none error out, `pest` is still the original
            let pair = clone.next().ok_or(::from_pest::ConversionError::NoMatch)?;
            // this should be an expression
            match pair.as_rule() {
                Rule::expression => {
                    // we can replace `pest` with the clone we tried with and got pairs from to create the AST
                    *pest = clone;
                    Ok(*climb(pair))
                }
                _ => Err(ConversionError::NoMatch),
            }
        }
    }

    #[derive(Debug, FromPest, PartialEq, Clone)]
    #[pest_ast(rule(Rule::constant))]
    pub enum ConstantExpression<'ast> {
        DecimalNumber(DecimalNumberExpression<'ast>),
        BooleanLiteral(BooleanLiteralExpression<'ast>),
        U8(U8NumberExpression<'ast>),
        U16(U16NumberExpression<'ast>),
        U32(U32NumberExpression<'ast>),
    }

    impl<'ast> ConstantExpression<'ast> {
        pub fn span(&self) -> &Span<'ast> {
            match self {
                ConstantExpression::DecimalNumber(n) => &n.span,
                ConstantExpression::BooleanLiteral(c) => &c.span,
                ConstantExpression::U8(c) => &c.span,
                ConstantExpression::U16(c) => &c.span,
                ConstantExpression::U32(c) => &c.span,
            }
        }
    }

    #[derive(Debug, FromPest, PartialEq, Clone)]
    #[pest_ast(rule(Rule::decimal_number))]
    pub struct DecimalNumberExpression<'ast> {
        #[pest_ast(outer(with(span_into_str)))]
        pub value: String,
        #[pest_ast(outer())]
        pub span: Span<'ast>,
    }

    #[derive(Debug, FromPest, PartialEq, Clone)]
    #[pest_ast(rule(Rule::boolean_literal))]
    pub struct BooleanLiteralExpression<'ast> {
        #[pest_ast(outer(with(span_into_str)))]
        pub value: String,
        #[pest_ast(outer())]
        pub span: Span<'ast>,
    }

    #[derive(Debug, FromPest, PartialEq, Clone)]
    #[pest_ast(rule(Rule::hex_number_8))]
    pub struct U8NumberExpression<'ast> {
        #[pest_ast(outer(with(span_into_str)))]
        pub value: String,
        #[pest_ast(outer())]
        pub span: Span<'ast>,
    }

    #[derive(Debug, FromPest, PartialEq, Clone)]
    #[pest_ast(rule(Rule::hex_number_16))]
    pub struct U16NumberExpression<'ast> {
        #[pest_ast(outer(with(span_into_str)))]
        pub value: String,
        #[pest_ast(outer())]
        pub span: Span<'ast>,
    }

    #[derive(Debug, FromPest, PartialEq, Clone)]
    #[pest_ast(rule(Rule::hex_number_32))]
    pub struct U32NumberExpression<'ast> {
        #[pest_ast(outer(with(span_into_str)))]
        pub value: String,
        #[pest_ast(outer())]
        pub span: Span<'ast>,
    }

    #[derive(Debug, FromPest, PartialEq, Clone)]
    #[pest_ast(rule(Rule::identifier))]
    pub struct IdentifierExpression<'ast> {
        #[pest_ast(outer(with(span_into_str)))]
        pub value: String,
        #[pest_ast(outer())]
        pub span: Span<'ast>,
    }

    #[derive(Debug, FromPest, PartialEq, Clone)]
    #[pest_ast(rule(Rule::assignee))]
    pub struct Assignee<'ast> {
        pub id: IdentifierExpression<'ast>,      // a
        pub accesses: Vec<AssigneeAccess<'ast>>, // [42 + x].foo[7]
        #[pest_ast(outer())]
        pub span: Span<'ast>,
    }

    fn span_into_str(span: Span) -> String {
        span.as_str().to_string()
    }

    #[derive(Debug, FromPest, PartialEq, Clone)]
    #[pest_ast(rule(Rule::EOI))]
    pub struct EOI;
}

struct Prog<'ast>(ast::File<'ast>);

impl<'ast> From<Pairs<'ast, Rule>> for Prog<'ast> {
    fn from(mut pairs: Pairs<'ast, Rule>) -> Prog<'ast> {
        Prog(ast::File::from_pest(&mut pairs).unwrap())
    }
}

#[derive(PartialEq, Clone, Debug)]
pub struct Error(PestError<Rule>);

impl fmt::Display for Error {
    fn fmt(&self, f: &mut fmt::Formatter) -> fmt::Result {
        write!(f, "{}", self.0)
    }
}

pub fn generate_ast(input: &str) -> Result<ast::File, Error> {
    let parse_tree = parse(input).map_err(|e| Error(e))?;
    Ok(Prog::from(parse_tree).0)
}

#[cfg(test)]
mod tests {
    use super::ast::*;
    use super::*;
    use pest::Span;

    #[test]
    fn examples() {
        use glob::glob;
        use std::fs;
        use std::io::Read;
        // Traverse all .zok files in examples dir
        for entry in glob("../zokrates_cli/examples/**/*.zok").expect("Failed to read glob pattern")
        {
            match entry {
                Ok(path) => {
                    if path.to_str().unwrap().contains("error") {
                        continue;
                    }
                    println!("Parsing {:?}", path.display());
                    let mut file = fs::File::open(path).unwrap();
                    let mut data = String::new();
                    file.read_to_string(&mut data).unwrap();
                    let _res = generate_ast(&data).unwrap();
                }
                Err(e) => println!("{:?}", e),
            }
        }
    }

    impl<'ast> Expression<'ast> {
        pub fn add(left: Expression<'ast>, right: Expression<'ast>, span: Span<'ast>) -> Self {
            Self::binary(BinaryOperator::Add, Box::new(left), Box::new(right), span)
        }

        pub fn mul(left: Expression<'ast>, right: Expression<'ast>, span: Span<'ast>) -> Self {
            Self::binary(BinaryOperator::Mul, Box::new(left), Box::new(right), span)
        }

        pub fn pow(left: Expression<'ast>, right: Expression<'ast>, span: Span<'ast>) -> Self {
            Self::binary(BinaryOperator::Pow, Box::new(left), Box::new(right), span)
        }

        pub fn if_else(
            condition: Expression<'ast>,
            consequence: Expression<'ast>,
            alternative: Expression<'ast>,
            span: Span<'ast>,
        ) -> Self {
            Self::ternary(
                Box::new(condition),
                Box::new(consequence),
                Box::new(alternative),
                span,
            )
        }
    }

    #[test]
    fn one_plus_one() {
        let source = r#"import "foo"
                def main() -> (field): return 1 + 1
"#;
        assert_eq!(
            generate_ast(&source),
            Ok(File {
                pragma: None,
                structs: vec![],
                functions: vec![Function {
                    id: IdentifierExpression {
                        value: String::from("main"),
                        span: Span::new(&source, 33, 37).unwrap()
                    },
                    parameters: vec![],
                    returns: vec![Type::Basic(BasicType::Field(FieldType {
                        span: Span::new(&source, 44, 49).unwrap()
                    }))],
                    statements: vec![Statement::Return(ReturnStatement {
                        expressions: vec![Expression::add(
                            Expression::Constant(ConstantExpression::DecimalNumber(
                                DecimalNumberExpression {
                                    value: String::from("1"),
                                    span: Span::new(&source, 59, 60).unwrap()
                                }
                            )),
                            Expression::Constant(ConstantExpression::DecimalNumber(
                                DecimalNumberExpression {
                                    value: String::from("1"),
                                    span: Span::new(&source, 63, 64).unwrap()
                                }
                            )),
                            Span::new(&source, 59, 64).unwrap()
                        )],
                        span: Span::new(&source, 52, 64).unwrap(),
                    })],
                    span: Span::new(&source, 29, source.len()).unwrap(),
                }],
                imports: vec![ImportDirective::Main(MainImportDirective {
                    source: ImportSource {
                        value: String::from("foo"),
                        span: Span::new(&source, 8, 11).unwrap()
                    },
                    alias: None,
                    span: Span::new(&source, 0, 29).unwrap()
                })],
                eoi: EOI {},
                span: Span::new(&source, 0, 65).unwrap()
            })
        );
    }

    #[test]
    fn precedence() {
        let source = r#"import "foo"
                def main() -> (field): return 1 + 2 * 3 ** 4
"#;
        assert_eq!(
            generate_ast(&source),
            Ok(File {
                pragma: None,
                structs: vec![],
                functions: vec![Function {
                    id: IdentifierExpression {
                        value: String::from("main"),
                        span: Span::new(&source, 33, 37).unwrap()
                    },
                    parameters: vec![],
                    returns: vec![Type::Basic(BasicType::Field(FieldType {
                        span: Span::new(&source, 44, 49).unwrap()
                    }))],
                    statements: vec![Statement::Return(ReturnStatement {
                        expressions: vec![Expression::add(
                            Expression::Constant(ConstantExpression::DecimalNumber(
                                DecimalNumberExpression {
                                    value: String::from("1"),
                                    span: Span::new(&source, 59, 60).unwrap()
                                }
                            )),
                            Expression::mul(
                                Expression::Constant(ConstantExpression::DecimalNumber(
                                    DecimalNumberExpression {
                                        value: String::from("2"),
                                        span: Span::new(&source, 63, 64).unwrap()
                                    }
                                )),
                                Expression::pow(
                                    Expression::Constant(ConstantExpression::DecimalNumber(
                                        DecimalNumberExpression {
                                            value: String::from("3"),
                                            span: Span::new(&source, 67, 68).unwrap()
                                        }
                                    )),
                                    Expression::Constant(ConstantExpression::DecimalNumber(
                                        DecimalNumberExpression {
                                            value: String::from("4"),
                                            span: Span::new(&source, 72, 73).unwrap()
                                        }
                                    )),
                                    Span::new(&source, 67, 73).unwrap()
                                ),
                                Span::new(&source, 63, 73).unwrap()
                            ),
                            Span::new(&source, 59, 73).unwrap()
                        )],
                        span: Span::new(&source, 52, 73).unwrap(),
                    })],
                    span: Span::new(&source, 29, 74).unwrap(),
                }],
                imports: vec![ImportDirective::Main(MainImportDirective {
                    source: ImportSource {
                        value: String::from("foo"),
                        span: Span::new(&source, 8, 11).unwrap()
                    },
                    alias: None,
                    span: Span::new(&source, 0, 29).unwrap()
                })],
                eoi: EOI {},
                span: Span::new(&source, 0, 74).unwrap()
            })
        );
    }

    #[test]
    fn ternary() {
        let source = r#"import "foo"
                def main() -> (field): return if 1 then 2 else 3 fi
"#;
        assert_eq!(
            generate_ast(&source),
            Ok(File {
                pragma: None,
                structs: vec![],
                functions: vec![Function {
                    id: IdentifierExpression {
                        value: String::from("main"),
                        span: Span::new(&source, 33, 37).unwrap()
                    },
                    parameters: vec![],
                    returns: vec![Type::Basic(BasicType::Field(FieldType {
                        span: Span::new(&source, 44, 49).unwrap()
                    }))],
                    statements: vec![Statement::Return(ReturnStatement {
                        expressions: vec![Expression::if_else(
                            Expression::Constant(ConstantExpression::DecimalNumber(
                                DecimalNumberExpression {
                                    value: String::from("1"),
                                    span: Span::new(&source, 62, 63).unwrap()
                                }
                            )),
                            Expression::Constant(ConstantExpression::DecimalNumber(
                                DecimalNumberExpression {
                                    value: String::from("2"),
                                    span: Span::new(&source, 69, 70).unwrap()
                                }
                            )),
                            Expression::Constant(ConstantExpression::DecimalNumber(
                                DecimalNumberExpression {
                                    value: String::from("3"),
                                    span: Span::new(&source, 76, 77).unwrap()
                                }
                            )),
                            Span::new(&source, 59, 80).unwrap()
                        )],
                        span: Span::new(&source, 52, 80).unwrap(),
                    })],
                    span: Span::new(&source, 29, 81).unwrap(),
                }],
                imports: vec![ImportDirective::Main(MainImportDirective {
                    source: ImportSource {
                        value: String::from("foo"),
                        span: Span::new(&source, 8, 11).unwrap()
                    },
                    alias: None,
                    span: Span::new(&source, 0, 29).unwrap()
                })],
                eoi: EOI {},
                span: Span::new(&source, 0, 81).unwrap()
            })
        );
    }

    #[test]
    fn parentheses() {
        let source = r#"def main() -> (field): return (1)
"#;
        assert_eq!(
            generate_ast(&source),
            Ok(File {
                pragma: None,
                structs: vec![],
                functions: vec![Function {
                    id: IdentifierExpression {
                        value: String::from("main"),
                        span: Span::new(&source, 4, 8).unwrap()
                    },
                    parameters: vec![],
                    returns: vec![Type::Basic(BasicType::Field(FieldType {
                        span: Span::new(&source, 15, 20).unwrap()
                    }))],
                    statements: vec![Statement::Return(ReturnStatement {
                        expressions: vec![Expression::Constant(ConstantExpression::DecimalNumber(
                            DecimalNumberExpression {
                                value: String::from("1"),
                                span: Span::new(&source, 31, 32).unwrap()
                            }
                        ))],
                        span: Span::new(&source, 23, 33).unwrap(),
                    })],
                    span: Span::new(&source, 0, 34).unwrap(),
                }],
                imports: vec![],
                eoi: EOI {},
                span: Span::new(&source, 0, 34).unwrap()
            })
        );
    }

    #[test]
    fn multidef() {
        let source = r#"def main() -> (field): field a, b = foo(1, 2 + 3)
"#;
        assert_eq!(
            generate_ast(&source),
            Ok(File {
                pragma: None,
                structs: vec![],
                functions: vec![Function {
                    id: IdentifierExpression {
                        value: String::from("main"),
                        span: Span::new(&source, 4, 8).unwrap()
                    },
                    parameters: vec![],
                    returns: vec![Type::Basic(BasicType::Field(FieldType {
                        span: Span::new(&source, 15, 20).unwrap()
                    }))],
                    statements: vec![Statement::Definition(DefinitionStatement {
                        lhs: vec![
                            OptionallyTypedAssignee {
                                ty: Some(Type::Basic(BasicType::Field(FieldType {
                                    span: Span::new(&source, 23, 28).unwrap()
                                }))),
                                a: Assignee {
                                    id: IdentifierExpression {
                                        value: String::from("a"),
                                        span: Span::new(&source, 29, 30).unwrap(),
                                    },
                                    accesses: vec![],
                                    span: Span::new(&source, 29, 30).unwrap()
                                },
                                span: Span::new(&source, 23, 30).unwrap()
                            },
                            OptionallyTypedAssignee {
                                ty: None,
                                a: Assignee {
                                    id: IdentifierExpression {
                                        value: String::from("b"),
                                        span: Span::new(&source, 32, 33).unwrap(),
                                    },
                                    accesses: vec![],
                                    span: Span::new(&source, 32, 34).unwrap()
                                },
                                span: Span::new(&source, 32, 34).unwrap()
                            },
                        ],
                        expression: Expression::Postfix(PostfixExpression {
                            id: IdentifierExpression {
                                value: String::from("foo"),
                                span: Span::new(&source, 36, 39).unwrap()
                            },
                            accesses: vec![Access::Call(CallAccess {
                                expressions: vec![
                                    Expression::Constant(ConstantExpression::DecimalNumber(
                                        DecimalNumberExpression {
                                            value: String::from("1"),
                                            span: Span::new(&source, 40, 41).unwrap()
                                        }
                                    )),
                                    Expression::add(
                                        Expression::Constant(ConstantExpression::DecimalNumber(
                                            DecimalNumberExpression {
                                                value: String::from("2"),
                                                span: Span::new(&source, 43, 44).unwrap()
                                            }
                                        )),
                                        Expression::Constant(ConstantExpression::DecimalNumber(
                                            DecimalNumberExpression {
                                                value: String::from("3"),
                                                span: Span::new(&source, 47, 48).unwrap()
                                            }
                                        )),
                                        Span::new(&source, 43, 48).unwrap()
                                    ),
                                ],
                                span: Span::new(&source, 39, 49).unwrap()
                            })],
                            span: Span::new(&source, 36, 49).unwrap(),
                        }),
                        span: Span::new(&source, 23, 49).unwrap()
                    })],
                    span: Span::new(&source, 0, 50).unwrap(),
                }],
                imports: vec![],
                eoi: EOI {},
                span: Span::new(&source, 0, 50).unwrap()
            })
        );
    }

    #[test]
    fn playground() {
        let source = r#"import "heyman" as yo

        struct Foo {
            field[2] foo
            Bar bar
        }

        def main(private field[23] a) -> (bool[234 + 6]):
        field a = 1
        a[32 + x][55] = y
        for field i in 0..3 do
               assert(a == 1 + 2 + 3+ 4+ 5+ 6+ 6+ 7+ 8 + 4+ 5+ 3+ 4+ 2+ 3)
        endfor
        assert(a.member == 1)
        return a
"#;
        let res = generate_ast(&source);
        println!("{:#?}", generate_ast(&source));
        assert!(res.is_ok());
    }
}<|MERGE_RESOLUTION|>--- conflicted
+++ resolved
@@ -37,19 +37,6 @@
         PrecClimber::new(vec![
             Operator::new(Rule::op_or, Assoc::Left),
             Operator::new(Rule::op_and, Assoc::Left),
-<<<<<<< HEAD
-            Operator::new(Rule::op_bit_or, Assoc::Left),
-            Operator::new(Rule::op_bit_xor, Assoc::Left),
-            Operator::new(Rule::op_bit_and, Assoc::Left),
-            Operator::new(Rule::op_equal, Assoc::Left)
-                | Operator::new(Rule::op_not_equal, Assoc::Left),
-            Operator::new(Rule::op_lte, Assoc::Left)
-                | Operator::new(Rule::op_gte, Assoc::Left)
-                | Operator::new(Rule::op_lt, Assoc::Left)
-                | Operator::new(Rule::op_gt, Assoc::Left),
-            Operator::new(Rule::op_right_shift, Assoc::Left)
-                | Operator::new(Rule::op_left_shift, Assoc::Left),
-=======
             Operator::new(Rule::op_lt, Assoc::Left)
                 | Operator::new(Rule::op_lte, Assoc::Left)
                 | Operator::new(Rule::op_gt, Assoc::Left)
@@ -61,7 +48,6 @@
             Operator::new(Rule::op_bit_and, Assoc::Left),
             Operator::new(Rule::op_left_shift, Assoc::Left)
                 | Operator::new(Rule::op_right_shift, Assoc::Left),
->>>>>>> 28ae9992
             Operator::new(Rule::op_add, Assoc::Left) | Operator::new(Rule::op_sub, Assoc::Left),
             Operator::new(Rule::op_mul, Assoc::Left) | Operator::new(Rule::op_div, Assoc::Left),
             Operator::new(Rule::op_pow, Assoc::Left),
