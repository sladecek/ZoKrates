--- conflicted
+++ resolved
@@ -103,13 +103,6 @@
 hex_number_16 = @{ "0x" ~ ASCII_HEX_DIGIT{4} }
 hex_number_32 = @{ "0x" ~ ASCII_HEX_DIGIT{8} }
 
-<<<<<<< HEAD
-op_inclusive_or = {"||"}
-op_exclusive_or = {"^"}
-op_and = {"&&"}
-op_equal = {"=="}
-op_not_equal = {"!="}
-=======
 op_or = @{"||"}
 op_and = @{"&&"}
 op_bit_xor = {"^"}
@@ -117,7 +110,6 @@
 op_bit_or = {"|"}
 op_equal = @{"=="}
 op_not_equal = @{"!="}
->>>>>>> b0382ea6
 op_lt = {"<"}
 op_lte = @{"<="}
 op_gt = {">"}
