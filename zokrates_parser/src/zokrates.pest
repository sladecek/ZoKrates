--- conflicted
+++ resolved
@@ -3,16 +3,11 @@
 * Author: Jacob Eberhardt, Thibaut Schaeffer
 */
 
-<<<<<<< HEAD
 file = { SOI ~ NEWLINE* ~ import_directive* ~ NEWLINE* ~ ty_struct_definition* ~ NEWLINE* ~ function_definition* ~ EOI }
-import_directive = {"import" ~ "\"" ~ import_source ~ "\"" ~ ("as" ~ identifier)? ~ NEWLINE+}
-=======
-file = { SOI ~ NEWLINE* ~ import_directive* ~ NEWLINE* ~ function_definition* ~ EOI }
 
 import_directive = { main_import_directive | from_import_directive }
 from_import_directive = { "from" ~ "\"" ~ import_source ~ "\"" ~ "import" ~ identifier ~ ("as" ~ identifier)? ~ NEWLINE*}
 main_import_directive = {"import" ~ "\"" ~ import_source ~ "\"" ~ ("as" ~ identifier)? ~ NEWLINE+}
->>>>>>> ff21034f
 import_source = @{(!"\"" ~ ANY)*}
 function_definition = {"def" ~ identifier ~ "(" ~ parameter_list ~ ")" ~ "->" ~ "(" ~ type_list ~ ")" ~ ":" ~ NEWLINE* ~ statement* }
 
